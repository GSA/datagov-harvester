import argparse
import hashlib
import json
import os
from datetime import datetime, timedelta, timezone
from typing import Union
import geojson_validator

import requests
import sansjson
from bs4 import BeautifulSoup

FREQUENCY_ENUM = {"daily": 1, "weekly": 7, "biweekly": 14, "monthly": 30}


def prepare_transform_msg(transform_data):
    # ruff: noqa: E731
    mask_info = lambda s: "WARNING" in s or "ERROR" in s

    struct_msgs = ", ".join(
        filter(mask_info, transform_data["readerStructureMessages"])
    )
    valid_msgs = ", ".join(
        filter(mask_info, transform_data["readerValidationMessages"])
    )
    mdt_msgs = f"structure messages: {struct_msgs} \n"
    mdt_msgs += f"validation messages: {valid_msgs}"

    return mdt_msgs


def parse_args(args):
    parser = argparse.ArgumentParser(
        prog="Harvest Runner", description="etl harvest sources"
    )
    parser.add_argument("jobId", help="job id for harvest job")
    parser.add_argument("jobType", help="job type for harvest job")

    return parser.parse_args(args)


def create_future_date(frequency):
    interval = FREQUENCY_ENUM[frequency]
    dt = datetime.now()
    td = timedelta(days=interval)
    return dt + td


def convert_set_to_list(obj):
    if isinstance(obj, set):
        return list(obj)
    raise TypeError


def sort_dataset(d):
    return sansjson.sort_pyobject(d)


def dataset_to_hash(d):
    # TODO: check for sh1 or sha256?
    # https://github.com/GSA/ckanext-datajson/blob/a3bc214fa7585115b9ff911b105884ef209aa416/ckanext/datajson/datajson.py#L279
    return hashlib.sha256(json.dumps(d, sort_keys=True).encode("utf-8")).hexdigest()


def open_json(file_path):
    """open input json file as dictionary
    file_path (str)     :   json file path.
    """
    with open(file_path) as fp:
        return json.load(fp)


def download_file(url: str, file_type: str) -> Union[str, dict]:
    # ruff: noqa: E501
    headers = {
        "User-Agent": "HarvesterBot/0.0 (https://data.gov; datagovhelp@gsa.gov) Data.gov/2.0"
    }
    resp = requests.get(url, headers=headers)
    if 200 <= resp.status_code < 300:
        if file_type == ".xml":
            return resp.content
        return resp.json()


def traverse_waf(
    url, files=[], file_ext=".xml", folder="/", filters=["../", "dcatus/"]
):
    """Transverses WAF
    Please add docstrings
    """
    # TODO: add exception handling
    parent = os.path.dirname(url.rstrip("/"))

    folders = []

    res = requests.get(url)
    if res.status_code == 200:
        soup = BeautifulSoup(res.content, "html.parser")
        anchors = soup.find_all("a", href=True)

        for anchor in anchors:
            if (
                anchor["href"].endswith(folder)  # is the anchor link a folder?
                and not parent.endswith(
                    anchor["href"].rstrip("/")
                )  # it's not the parent folder right?
                and anchor["href"] not in filters  # and it's not on our exclusion list?
            ):
                folders.append(os.path.join(url, anchor["href"]))

            if anchor["href"].endswith(file_ext):
                # TODO: just download the file here
                # instead of storing them and returning at the end.
                files.append(os.path.join(url, anchor["href"]))

    for folder in folders:
        traverse_waf(folder, files=files, filters=filters)

    return files


def download_waf(files):
    """Downloads WAF
    Please add docstrings
    """
    output = []
    for file in files:
        output.append({"url": file, "content": download_file(file, ".xml")})

    return output


def query_filter_builder(base, facets):
    """Builds filter strings from base and comma separated string of filters
    :param base str - base filter query
    :param facets str - extra facets

    """
    facets = facets.removeprefix(", ")
    if base is None:
        facet_string = facets.split(",")[0]
        facet_list = facets.split(",")[1:]
    else:
        facet_string = base
        facet_list = facets.split(",")
    for facet in facet_list:
        if facet != "":
            facet_string += f" AND {facet}"
    return facet_string


def is_it_true(value):
    return value.lower() == "true"


def convert_to_int(value):
    return int(value)


def get_datetime():
    return datetime.now(timezone.utc)


<<<<<<< HEAD
def is_number(s):
    try:
        float(s)
        return True
    except ValueError:
        return False


def validate_geojson(geojson_str: str) -> bool:
    try:
        res = geojson_validator.validate_structure(json.loads(geojson_str))
        if res == {}:
            return True
        # TODO: what do we want to do with the details of why it's invalid?
    # ruff: noqa: E722
    except:
        pass
    return False
=======
def dynamic_map_list_items_to_dict(list, fields):
    """
    Accept a list of items and the fields to map and return a dict of lists with those values appended
    @param list [list] - a list of items to map over
    @param fields [list] - a list of fields to extract from our list
    returns data_dict [dict] - a dict of lists with values extracted from items
    """
    data_dict = {field: [] for field in fields}
    for item in list:
        for field in fields:
            data_dict[field].append(item.get(field))
    return data_dict


def process_job_complete_percentage(job):
    if "records_total" not in job or job["records_total"] == 0:
        return "0%"
    percent_val = int(
        (
            (
                job["records_added"]
                + job["records_updated"]
                + job["records_deleted"]
                + job["records_ignored"]
                + job["records_errored"]
            )
            / job["records_total"]
        )
        * 100
    )
    return f"{percent_val}%"
>>>>>>> 84afffc2
<|MERGE_RESOLUTION|>--- conflicted
+++ resolved
@@ -161,7 +161,6 @@
     return datetime.now(timezone.utc)
 
 
-<<<<<<< HEAD
 def is_number(s):
     try:
         float(s)
@@ -180,7 +179,8 @@
     except:
         pass
     return False
-=======
+
+  
 def dynamic_map_list_items_to_dict(list, fields):
     """
     Accept a list of items and the fields to map and return a dict of lists with those values appended
@@ -211,5 +211,4 @@
         )
         * 100
     )
-    return f"{percent_val}%"
->>>>>>> 84afffc2
+    return f"{percent_val}%"