from sqlalchemy import create_engine, inspect
from sqlalchemy.orm import sessionmaker, scoped_session
from sqlalchemy.exc import NoResultFound
from app.models import (
    Organization, HarvestSource,
    HarvestJob, HarvestError, HarvestRecord
)
from . import DATABASE_URI

class HarvesterDBInterface:
    def __init__(self, session=None):
        if session is None:
            engine = create_engine(
                DATABASE_URI,
                pool_size=10,
                max_overflow=20,
                pool_timeout=60,
                pool_recycle=1800
            )
            session_factory = sessionmaker(bind=engine,
                                           autocommit=False,
                                           autoflush=False)
            self.db = scoped_session(session_factory)
        else:
            self.db = session
        
    @staticmethod
    def _to_dict(obj):
        return {c.key: getattr(obj, c.key) 
                for c in inspect(obj).mapper.column_attrs}
    
    def add_organization(self, org_data):
        try:
            new_org = Organization(**org_data)
            self.db.add(new_org)
            self.db.commit()
            self.db.refresh(new_org)
            return new_org
        except Exception as e:
            print("Error:", e)
            self.db.rollback()
            return None

    def get_all_organizations(self):
        orgs = self.db.query(Organization).all()
        if orgs is None:
            return None
        else:
            orgs_data = [
                HarvesterDBInterface._to_dict(org) for org in orgs]
            return orgs_data
    
    def get_organization(self, org_id):
        result = self.db.query(Organization).filter_by(id=org_id).first()
        if result is None:
            return None
        return HarvesterDBInterface._to_dict(result)

    def update_organization(self, org_id, updates):
        try:
            org = self.db.get(Organization, org_id)

            for key, value in updates.items():
                if hasattr(org, key):
                    setattr(org, key, value)
                else:
                    print(f"Warning: non-existing field '{key}' in organization")

            self.db.commit()
            return self._to_dict(org)
        
        except NoResultFound:
            self.db.rollback()
            return None 
        
    def delete_organization(self, org_id):
        org = self.db.get(Organization, org_id)
        if org is None:
            return "Organization not found"
        self.db.delete(org)
        self.db.commit()
        return "Organization deleted successfully"
        
    def add_harvest_source(self, source_data):
        try:
            new_source = HarvestSource(**source_data)
            self.db.add(new_source)
            self.db.commit()
            self.db.refresh(new_source)
            return new_source
        except Exception as e:
            print("Error:", e)
            self.db.rollback()
            return None

    def get_all_harvest_sources(self):
        harvest_sources = self.db.query(HarvestSource).all()
        if harvest_sources is None:
            return None
        else:
            harvest_sources_data = [
                HarvesterDBInterface._to_dict(source) for source in harvest_sources]
            return harvest_sources_data
    
    def get_harvest_source(self, source_id):
        result = self.db.query(HarvestSource).filter_by(id=source_id).first()
        if result is None:
            return None
        return HarvesterDBInterface._to_dict(result)
    
    def get_harvest_source_by_org(self, org_id):
        harvest_source = self.db.query(
            HarvestSource).filter_by(organization_id=org_id).all()
        if harvest_source is None:
            return None
        else:
            harvest_source_data = [
                HarvesterDBInterface._to_dict(src) for src in harvest_source]
            return harvest_source_data

    def update_harvest_source(self, source_id, updates):
        try:
            source = self.db.get(HarvestSource, source_id)

            for key, value in updates.items():
                if hasattr(source, key):
                    setattr(source, key, value)
                else:
                    print(f"Warning: non-existing field '{key}' in HarvestSource")

            self.db.commit()
            return self._to_dict(source)
        
        except NoResultFound:
            self.db.rollback()
            return None 
 
    def delete_harvest_source(self, source_id):
        source = self.db.get(HarvestSource, source_id)
        if source is None:
            return "Harvest source not found"
        self.db.delete(source)
        self.db.commit()
        return "Harvest source deleted successfully"
  
    def add_harvest_job(self, job_data):
        try:
            new_job = HarvestJob(**job_data)
            self.db.add(new_job)
            self.db.commit()
            self.db.refresh(new_job)
            return new_job
        except Exception as e:
            print("Error:", e)
            self.db.rollback()
            return None

    # for test, will remove later 
    def get_all_harvest_jobs(self):
        harvest_jobs = self.db.query(HarvestJob).all()
        harvest_jobs_data = [
            HarvesterDBInterface._to_dict(job) for job in harvest_jobs]
        return harvest_jobs_data

    def get_harvest_job(self, job_id):
        result = self.db.query(HarvestJob).filter_by(id=job_id).first()
        if result is None:
            return None
        return HarvesterDBInterface._to_dict(result)
    
    def get_harvest_job_by_source(self, source_id):
        harvest_job = self.db.query(
            HarvestJob).filter_by(harvest_source_id=source_id).all()
        if harvest_job is None:
            return None
        else:
            harvest_job_data = [
                HarvesterDBInterface._to_dict(job) for job in harvest_job]
            return harvest_job_data

    def update_harvest_job(self, job_id, updates):
        try:
            job = self.db.get(HarvestJob, job_id)

            for key, value in updates.items():
                if hasattr(job, key):
                    setattr(job, key, value)
                else:
                    print(f"Warning: non-existing field '{key}' in HavestJob")

            self.db.commit()
            return self._to_dict(job)
        
        except NoResultFound:
            self.db.rollback()
            return None 
        
    def delete_harvest_job(self, job_id):
        job = self.db.get(HarvestJob, job_id)
        if job is None:
            return "Harvest job not found"
        self.db.delete(job)
        self.db.commit()
        return "Harvest job deleted successfully"

    def add_harvest_error(self, error_data):
        try:
            new_error = HarvestError(**error_data)
            self.db.add(new_error)
            self.db.commit()
            self.db.refresh(new_error)
            return new_error
        except Exception as e:
            print("Error:", e)
            self.db.rollback()
            return None

    # for test, will remove later    
    def get_all_harvest_errors(self):
        harvest_errors = self.db.query(HarvestError).all()
        harvest_errors_data = [
            HarvesterDBInterface._to_dict(err) for err in harvest_errors]
        return harvest_errors_data

    def get_harvest_error(self, error_id):
        result = self.db.query(HarvestError).filter_by(id=error_id).first()
        if result is None:
            return None
        return HarvesterDBInterface._to_dict(result)

<<<<<<< HEAD
    def get_harvest_error_by_job(self, job_id):
        harvest_errors = self.db.query(HarvestError).filter_by(harvest_job_id=job_id)
        if harvest_errors is None:
            return None
        else:
            harvest_errors_data = [
                HarvesterDBInterface._to_dict(err) for err in harvest_errors]
            return harvest_errors_data


    def add_harvest_record(self, record_data):
        try:
            new_record = HarvestRecord(**record_data)
            self.db.add(new_record)
            self.db.commit()
            self.db.refresh(new_record)
            return new_record
        except Exception as e:
            print("Error:", e)
            self.db.rollback()
            return None

    # for test, will remove later    
    def get_all_harvest_records(self):
        harvest_records = self.db.query(HarvestRecord).all()
        harvest_records_data = [
            HarvesterDBInterface._to_dict(err) for err in harvest_records]
        return harvest_records_data

    def get_harvest_record(self, record_id):
        result = self.db.query(HarvestRecord).filter_by(id=record_id).first()
        if result is None:
            return None
        return HarvesterDBInterface._to_dict(result)
    
    def get_harvest_record_by_job(self, job_id):
        harvest_records = (
            self.db.query(HarvestRecord)
            .filter_by(harvest_job_id=job_id)
        )
        if harvest_records is None:
            return None
        else:
            harvest_records_data = [
                HarvesterDBInterface._to_dict(rcd) for rcd in harvest_records]
            return harvest_records_data
    
    def get_harvest_record_by_source(self, source_id):
        harvest_records = (
            self.db.query(HarvestRecord)
            .filter_by(harvest_source_id=source_id)
        )
        if harvest_records is None:
            return None
        else:
            harvest_records_data = [
                HarvesterDBInterface._to_dict(rcd) for rcd in harvest_records]
            return harvest_records_data
=======

    def update_harvest_source(self, source_id, updates):
        source = self.db.query(HarvestSource).get(source_id)
        # TODO check/sanitize/error handle ^^

        for update in updates:
            setattr(source, update, updates[update])

        self.db.flush()
        self.db.commit()

        return source

>>>>>>> f4e85dff

    def close(self):
        if hasattr(self.db, "remove"):
            self.db.remove()
        elif hasattr(self.db, "close"):
            self.db.close()<|MERGE_RESOLUTION|>--- conflicted
+++ resolved
@@ -228,7 +228,6 @@
             return None
         return HarvesterDBInterface._to_dict(result)
 
-<<<<<<< HEAD
     def get_harvest_error_by_job(self, job_id):
         harvest_errors = self.db.query(HarvestError).filter_by(harvest_job_id=job_id)
         if harvest_errors is None:
@@ -287,24 +286,9 @@
             harvest_records_data = [
                 HarvesterDBInterface._to_dict(rcd) for rcd in harvest_records]
             return harvest_records_data
-=======
-
-    def update_harvest_source(self, source_id, updates):
-        source = self.db.query(HarvestSource).get(source_id)
-        # TODO check/sanitize/error handle ^^
-
-        for update in updates:
-            setattr(source, update, updates[update])
-
-        self.db.flush()
-        self.db.commit()
-
-        return source
-
->>>>>>> f4e85dff
 
     def close(self):
         if hasattr(self.db, "remove"):
             self.db.remove()
-        elif hasattr(self.db, "close"):
+        elif hasattr(self.db, 'close'):
             self.db.close()