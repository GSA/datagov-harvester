--- conflicted
+++ resolved
@@ -41,15 +41,11 @@
     # if cf_handler is None:
     #     cf_handler = create_cf_handler()
 
-<<<<<<< HEAD
-    # cf_handler.start_task(**task_contract)
-=======
     if size != "small" and size in TASK_SIZE_ENUM:
         task_contract["memory_in_mb"] = TASK_SIZE_ENUM[size][0]
         task_contract["disk_in_mb"] = TASK_SIZE_ENUM[size][1]
 
     cf_handler.start_task(**task_contract)
->>>>>>> 7ca8ee78
     updated_job = interface.update_harvest_job(job_id, {"status": "in_progress"})
     message = f"Updated job {updated_job.id} to in_progress"
     logger.info(message)
