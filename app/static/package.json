{
  "name": "datagov-harvester",
  "version": "1.0.0",
  "description": "Front-end UI components for Datagov Harvester app",
  "main": "index.js",
  "homepage": "https://github.com/GSA/datagov-harvester#readme",
  "repository": {
    "type": "git",
    "url": "git+https://github.com/GSA/datagov-harvester.git"
  },
  "author": "datagovteam@gsa.gov",
  "license": "CC0-1.0",
  "bugs": {
    "url": "https://github.com/GSA/datagov-harvester/issues"
  },
  "engines": {
    "node": ">20.0.0"
  },
  "scripts": {
    "build": "npm run gulp && npm run rollup",
    "gulp": "gulp",
    "rollup": "rollup -c rollup.config.mjs",
    "test": "test"
  },
  "dependencies": {
    "@uswds/uswds": "3.11.0",
    "chart.js": "^4.4.7",
    "glossary-panel": "^1.0.0",
    "htmx.org": "^2.0.3"
  },
  "devDependencies": {
    "@babel/core": "^7.26.10",
<<<<<<< HEAD
    "@babel/plugin-transform-runtime": "^7.26.8",
    "@babel/preset-env": "^7.26.9",
=======
    "@babel/plugin-transform-runtime": "^7.26.10",
    "@babel/preset-env": "^7.26.8",
>>>>>>> c6195950
    "@uswds/compile": "^1.2.2",
    "babelify": "^10.0.0",
    "browserify": "^17.0.1",
    "concurrently": "^8.2.2",
    "gulp": "^5.0.0",
    "rollup": "^4.36.0",
    "rollup-plugin-copy": "^3.5.0",
    "sass": "^1.83.4",
    "typescript": "^5.8.2",
    "vinyl-buffer": "^1.0.1",
    "vinyl-source-stream": "^2.0.0",
    "vite": "^6.1.5"
  },
  "optionalDependencies": {
    "@rollup/rollup-linux-x64-gnu": "^4.13.2"
  }
}<|MERGE_RESOLUTION|>--- conflicted
+++ resolved
@@ -30,13 +30,8 @@
   },
   "devDependencies": {
     "@babel/core": "^7.26.10",
-<<<<<<< HEAD
-    "@babel/plugin-transform-runtime": "^7.26.8",
+    "@babel/plugin-transform-runtime": "^7.26.10",
     "@babel/preset-env": "^7.26.9",
-=======
-    "@babel/plugin-transform-runtime": "^7.26.10",
-    "@babel/preset-env": "^7.26.8",
->>>>>>> c6195950
     "@uswds/compile": "^1.2.2",
     "babelify": "^10.0.0",
     "browserify": "^17.0.1",
