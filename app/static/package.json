--- conflicted
+++ resolved
@@ -43,11 +43,7 @@
     "typescript": "^5.8.2",
     "vinyl-buffer": "^1.0.1",
     "vinyl-source-stream": "^2.0.0",
-<<<<<<< HEAD
     "vite": "^6.1.6"
-=======
-    "vite": "^6.1.5"
->>>>>>> daf80ed0
   },
   "optionalDependencies": {
     "@rollup/rollup-linux-x64-gnu": "^4.13.2"
