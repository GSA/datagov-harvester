--- conflicted
+++ resolved
@@ -39,13 +39,8 @@
     "gulp": "^5.0.0",
     "rollup": "^4.36.0",
     "rollup-plugin-copy": "^3.5.0",
-<<<<<<< HEAD
     "sass": "^1.86.0",
-    "typescript": "^5.7.3",
-=======
-    "sass": "^1.83.4",
     "typescript": "^5.8.2",
->>>>>>> 710347ce
     "vinyl-buffer": "^1.0.1",
     "vinyl-source-stream": "^2.0.0",
     "vite": "^6.1.5"
