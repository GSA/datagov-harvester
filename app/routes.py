--- conflicted
+++ resolved
@@ -1,8 +1,4 @@
-<<<<<<< HEAD
 from flask import Blueprint, flash, jsonify, redirect, render_template, request
-=======
-from flask import Blueprint, jsonify, render_template, request
->>>>>>> f695fd50
 
 from .forms import HarvestSourceForm, OrganizationForm
 from .interface import HarvesterDBInterface
@@ -11,7 +7,6 @@
 db = HarvesterDBInterface()
 
 
-<<<<<<< HEAD
 # Helper Functions
 def make_new_source(form):
     return {
@@ -31,17 +26,12 @@
 
 
 # Routes
-=======
->>>>>>> f695fd50
 @mod.route("/", methods=["GET"])
 def index():
     return render_template("index.html")
 
 
-<<<<<<< HEAD
 ## Organizations
-=======
->>>>>>> f695fd50
 @mod.route("/organization/add", methods=["POST", "GET"])
 def add_organization():
     form = OrganizationForm()
@@ -70,13 +60,8 @@
     )
 
 
-<<<<<<< HEAD
-@mod.route("/organization/", methods=["GET"])
-@mod.route("/organization/<org_id>", methods=["GET", "POST"])
-=======
 @mod.route("/organization", methods=["GET"])
 @mod.route("/organization/<org_id>", methods=["GET"])
->>>>>>> f695fd50
 def get_organization(org_id=None):
     if org_id:
         org = db.get_organization(org_id)
@@ -117,26 +102,7 @@
         org = db.get_all_organizations()
     return org
 
-<<<<<<< HEAD
-
-## TODO: DO WE NEED THIS?
-# @mod.route("/organization/<org_id>", methods=["DELETE"])
-# def delete_organization(org_id):
-#     result = db.delete_organization(org_id)
-#     return result
-
-
 @mod.route("/organization/delete/<org_id>", methods=["POST"])
-=======
-
-@mod.route("/organization/<org_id>", methods=["PUT"])
-def update_organization(org_id):
-    result = db.update_organization(org_id, request.json)
-    return result
-
-
-@mod.route("/organization/<org_id>", methods=["DELETE"])
->>>>>>> f695fd50
 def delete_organization(org_id):
     try:
         result = db.delete_organization(org_id)
@@ -150,11 +116,7 @@
         return {"message": "failed"}
 
 
-<<<<<<< HEAD
 ## Harvest Source
-=======
-
->>>>>>> f695fd50
 @mod.route("/harvest_source/add", methods=["POST", "GET"])
 def add_harvest_source():
     form = HarvestSourceForm()
@@ -172,20 +134,7 @@
             return jsonify({"error": "Failed to add harvest source."}), 400
     else:
         if form.validate_on_submit():
-<<<<<<< HEAD
             new_source = make_new_source(form)
-=======
-            new_source = {
-                "name": form.name.data,
-                "notification_emails": form.emails.data.replace("\r\n", ", "),
-                "frequency": form.frequency.data,
-                "user_requested_frequency": form.frequency.data,
-                "url": form.url.data,
-                "schema_type": form.schema_type.data,
-                "source_type": form.source_type.data,
-                "organization_id": form.organization_id.data,
-            }
->>>>>>> f695fd50
             source = db.add_harvest_source(new_source)
             if source:
                 flash(f"Updated source with ID: {source.id}")
@@ -200,7 +149,6 @@
         button="Submit",
     )
 
-<<<<<<< HEAD
 
 @mod.route("/harvest_source/", methods=["GET"])
 @mod.route("/harvest_source/<source_id>", methods=["GET", "POST"])
@@ -245,23 +193,6 @@
             button="Update",
             source_id=source_id,
         )
-=======
-
-# test interface, will remove later
-@mod.route("/get_harvest_source", methods=["GET"])
-def get_all_harvest_sources():
-    source = db.get_all_harvest_sources()
-    org = db.get_all_organizations()
-    return render_template("harvest_source.html", sources=source, organizations=org)
-
-
-@mod.route("/harvest_source/", methods=["GET"])
-@mod.route("/harvest_source/<source_id>", methods=["GET"])
-def get_harvest_source(source_id=None):
-    if source_id:
-        source = db.get_harvest_source(source_id)
-        return jsonify(source) if source else ("Not Found", 404)
->>>>>>> f695fd50
 
     organization_id = request.args.get("organization_id")
     if organization_id:
@@ -271,7 +202,6 @@
     else:
         source = db.get_all_harvest_sources()
     return jsonify(source)
-<<<<<<< HEAD
 
 
 @mod.route("/harvest_source/harvest/<source_id>", methods=["GET"])
@@ -287,17 +217,6 @@
 
 
 @mod.route("/harvest_source/delete/<source_id>", methods=["POST"])
-=======
-
-
-@mod.route("/harvest_source/<source_id>", methods=["PUT"])
-def update_harvest_source(source_id):
-    result = db.update_harvest_source(source_id, request.json)
-    return result
-
-
-@mod.route("/harvest_source/<source_id>", methods=["DELETE"])
->>>>>>> f695fd50
 def delete_harvest_source(source_id):
     try:
         result = db.delete_harvest_source(source_id)
@@ -311,11 +230,7 @@
         return {"message": "failed"}
 
 
-<<<<<<< HEAD
 ## Harvest Job
-=======
-
->>>>>>> f695fd50
 @mod.route("/harvest_job/add", methods=["POST"])
 def add_harvest_job():
     if request.is_json:
@@ -361,10 +276,7 @@
     return result
 
 
-<<<<<<< HEAD
 ## Harvest Error
-=======
->>>>>>> f695fd50
 @mod.route("/harvest_error/add", methods=["POST", "GET"])
 def add_harvest_error():
     if request.is_json:
@@ -399,10 +311,7 @@
         return "Please provide correct error_id or harvest_job_id"
 
 
-<<<<<<< HEAD
 ## Harvest Record
-=======
->>>>>>> f695fd50
 @mod.route("/harvest_record/add", methods=["POST", "GET"])
 def add_harvest_record():
     if request.is_json:
