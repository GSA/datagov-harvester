import logging
import os
import secrets
import time
import uuid
from functools import wraps

import click
import jwt
import requests
from cryptography.hazmat.backends import default_backend
from cryptography.hazmat.primitives.serialization import load_pem_private_key
from dotenv import load_dotenv
from flask import Blueprint, flash, redirect, render_template, request, session, url_for

from app.scripts.load_manager import schedule_first_job, trigger_manual_job
from database.interface import HarvesterDBInterface

from .forms import HarvestSourceForm, OrganizationForm

logger = logging.getLogger("harvest_admin")

user = Blueprint("user", __name__)
mod = Blueprint("harvest", __name__)
source = Blueprint("harvest_source", __name__)
org = Blueprint("org", __name__)

db = HarvesterDBInterface()

# Login authentication
load_dotenv()
CLIENT_ID = os.getenv("CLIENT_ID")
REDIRECT_URI = os.getenv("REDIRECT_URI")
ISSUER = os.getenv("ISSUER")
AUTH_URL = ISSUER + "/openid_connect/authorize"
TOKEN_URL = ISSUER + "/api/openid_connect/token"


def login_required(f):
    @wraps(f)
    def decorated_function(*args, **kwargs):
        if "user" not in session:
            session["next"] = request.url
            return redirect(url_for("harvest.login"))
        return f(*args, **kwargs)

    return decorated_function


def create_client_assertion():
    private_key_data = os.getenv("OPENID_PRIVATE_KEY")
    if not private_key_data:
        raise ValueError("No private key found in the environment variable")

    private_key = load_pem_private_key(
        private_key_data.encode("utf-8"), password=None, backend=default_backend()
    )

    now = int(time.time())
    payload = {
        "iss": CLIENT_ID,
        "sub": CLIENT_ID,
        "aud": TOKEN_URL,
        "jti": uuid.uuid4().hex,
        "exp": now + 900,  # Token is valid for 15 minutes
        "iat": now,
    }

    return jwt.encode(payload, private_key, algorithm="RS256")


@mod.route("/login")
def login():
    state = secrets.token_urlsafe(32)
    nonce = secrets.token_urlsafe(32)
    session["state"] = state
    session["nonce"] = nonce

    auth_request_url = (
        f"{AUTH_URL}?response_type=code"
        f"&client_id={CLIENT_ID}"
        f"&redirect_uri={REDIRECT_URI}"
        f"&scope=openid email"
        f"&state={state}"
        f"&nonce={nonce}"
        f"&acr_values=http://idmanagement.gov/ns/assurance/loa/1"
    )
    return redirect(auth_request_url)


@mod.route("/logout")
def logout():
    session.pop("user", None)
    return redirect(url_for("harvest.index"))


@mod.route("/callback")
def callback():
    code = request.args.get("code")
    state = request.args.get("state")

    if state != session.pop("state", None):
        return "State mismatch error", 400

    client_assertion = create_client_assertion()
    # ruff: noqa: E501
    token_payload = {
        "grant_type": "authorization_code",
        "code": code,
        "redirect_uri": REDIRECT_URI,
        "client_id": CLIENT_ID,
        "client_assertion_type": "urn:ietf:params:oauth:client-assertion-type:jwt-bearer",
        "client_assertion": client_assertion,
    }

    response = requests.post(TOKEN_URL, data=token_payload)

    if response.status_code != 200:
        return "Failed to fetch access token", 400

    token_data = response.json()
    id_token = token_data.get("id_token")

    decoded_id_token = jwt.decode(id_token, options={"verify_signature": False})

    usr_email = decoded_id_token["email"].lower()

    usr_info = {"email": usr_email, "ssoid": decoded_id_token["sub"]}
    usr = db.verify_user(usr_info)

    if usr:
        session["user"] = usr_email
        next_url = session.pop("next", None)
        if next_url:
            return redirect(url_for(next_url))
        else:
            return redirect(url_for("harvest.index"))
    else:
        flash("Please request registration from the admin before proceeding.")
        return redirect(url_for("harvest.index"))


# CLI commands
## User management
@user.cli.command("add")
@click.argument("email")
@click.option("--name", default="", help="Name of the user")
def add_user(email, name):
    """add new user with .gov email."""

    email = email.lower()
    usr_data = {"email": email}
    if name:
        usr_data["name"] = name

    success, message = db.add_user(usr_data)
    if success:
        print("User added successfully!")
    else:
        print("Error:", message)


@user.cli.command("list")
def list_users():
    """List all users' emails."""
    users = db.list_users()
    if users:
        for user in users:
            print(user.email)
    else:
        print("No users found.")


@user.cli.command("remove")
@click.argument("email")
def remove_user(email):
    """Remove a user with the given EMAIL."""
    email = email.lower()
    if db.remove_user(email):
        print(f"Removed user with email: {email}")
    else:
        print("Failed to remove user or user not found.")


## Org management
@org.cli.command("add")
@click.argument("name")
@click.option("--logo", default="", help="Org Logo")
@click.option("--id", default="", help="Org ID: should correspond to CKAN ORG ID")
def cli_add_org(name, logo, id):
    org_contract = {"name": name}
    if logo:
        org_contract["logo"] = logo
    if id:
        org_contract["id"] = id
    org = db.add_organization(org_contract)
    if org:
        print(f"Added new organization with ID: {org.id}")
    else:
        print("Failed to add organization.")


@org.cli.command("list")
def cli_list_org():
    """List all organizations"""
    organizations = db.get_all_organizations()
    if organizations:
        for org in organizations:
            print(f"{org.name} : {org.id}")
    else:
        print("No organizations found.")


@org.cli.command("delete")
@click.argument("id")
def cli_remove_org(id):
    """Remove an organization with a given id."""
    result = db.delete_organization(id)
    if result:
        print(f"Triggered delete of organization with ID: {id}")
    else:
        print("Failed to delete organization")


## Harvest Source Management
@source.cli.command("list")
def cli_list_harvest_source():
    """List all harvest sources"""
    harvest_sources = db.get_all_harvest_sources()
    if harvest_sources:
        for source in harvest_sources:
            print(f"{source.name} : {source.id}")
    else:
        print("No harvest sources found.")


@source.cli.command("delete")
@click.argument("id")
def cli_remove_harvest_source(id):
    """Remove a harvest source with a given id."""
    result = db.delete_harvest_source(id)
    if result:
        print(f"Triggered delete of harvest source with ID: {id}")
    else:
        print("Failed to delete harvest source")


# Helper Functions
def make_new_source_contract(form):
    return {
        "name": form.name.data,
        "notification_emails": form.notification_emails.data,
        "frequency": form.frequency.data,
        "url": form.url.data,
        "schema_type": form.schema_type.data,
        "source_type": form.source_type.data,
        "organization_id": form.organization_id.data,
    }


def make_new_org_contract(form):
    return {"name": form.name.data, "logo": form.logo.data}


# Routes
@mod.route("/", methods=["GET"])
def index():
    return render_template("index.html")


## Organizations
### Add Org
@mod.route("/organization/add", methods=["POST", "GET"])
@login_required
def add_organization():
    form = OrganizationForm()
    if request.is_json:
        org = db.add_organization(request.json)
        if org:
            return {"message": f"Added new organization with ID: {org.id}"}
        else:
            return {"error": "Failed to add organization."}, 400
    else:
        form = OrganizationForm()
        if form.validate_on_submit():
            new_org = {
                "name": form.name.data,
                "logo": form.logo.data,
            }
            org = db.add_organization(new_org)
            if org:
                flash(f"Added new organization with ID: {org.id}")
            else:
                flash("Failed to add organization.")
            return redirect("/")
        elif form.errors:
            flash(form.errors)
            return redirect(url_for("harvest.add_organization"))
    return render_template(
        "edit_data.html",
        form=form,
        action="Add",
        data_type="Organization",
        button="Submit",
    )


@mod.route("/organization/", methods=["GET"])
@mod.route("/organizations/", methods=["GET"])
def view_organizations():
    organizations = db.get_all_organizations()
    if request.args.get("type") and request.args.get("type") == "json":
        return db._to_dict(organizations)
    else:
        data = {"organizations": organizations}
        return render_template("view_org_list.html", data=data)


@mod.route("/organization/<org_id>", methods=["GET"])
def view_org_data(org_id: str):
    org = db.get_organization(org_id)
    sources = db.get_harvest_source_by_org(org_id)
    future_harvest_jobs = {}
    for source in sources:
        job = db.get_new_harvest_jobs_by_source_in_future(source.id)
        if len(job):
            future_harvest_jobs[source.id] = job[0].date_created
    harvest_jobs = {}
    for source in sources:
        job = db.get_first_harvest_jobs_by_filter(
            {"harvest_source_id": source.id, "status": "complete"}
        )
        if job:
            harvest_jobs[source.id] = job
    data = {
        "organization": org,
        "organization_dict": db._to_dict(org),
        "harvest_sources": sources,
        "harvest_jobs": harvest_jobs,
        "future_harvest_jobs": future_harvest_jobs,
    }
    return render_template("view_org_data.html", data=data)


### Edit Org
@mod.route("/organization/config/edit/<org_id>", methods=["GET", "POST"])
@login_required
def edit_organization(org_id):
    org = db._to_dict(db.get_organization(org_id))
    form = OrganizationForm(data=org)
    if form.validate_on_submit():
        new_org_data = make_new_org_contract(form)
        org = db.update_organization(org_id, new_org_data)
        if org:
            flash(f"Updated org with ID: {org.id}")
        else:
            flash("Failed to update organization.")
        return redirect(f"/organization/{org_id}")
    elif form.errors:
        flash(form.errors)
        return redirect(url_for("harvest.edit_organization", org_id=org_id))

    return render_template(
        "edit_data.html",
        form=form,
        action="Edit",
        data_type="Organization",
        button="Update",
    )


### Delete Org
@mod.route("/organization/config/delete/<org_id>", methods=["POST"])
@login_required
def delete_organization(org_id):
    try:
        result = db.delete_organization(org_id)
        if result:
            flash(f"Triggered delete of organization with ID: {org_id}")
            return {"message": "success"}
        else:
            raise Exception()
    except Exception:
        flash("Failed to delete organization")
        return {"message": "failed"}


## Harvest Source
### Add Source
@mod.route("/harvest_source/add", methods=["POST", "GET"])
@login_required
def add_harvest_source():
    form = HarvestSourceForm()
    organizations = db.get_all_organizations()
    organization_choices = [
        (str(org.id), f"{org.name} - {org.id}") for org in organizations
    ]
    form.organization_id.choices = organization_choices

    if request.is_json:
        source = db.add_harvest_source(request.json)
        job_message = schedule_first_job(source.id)
        if source and job_message:
            return {
                "message": f"Added new harvest source with ID: {source.id}. {job_message}"
            }
        else:
            return {"error": "Failed to add harvest source."}, 400
    else:
        if form.validate_on_submit():
            new_source = make_new_source_contract(form)
            source = db.add_harvest_source(new_source)
            job_message = schedule_first_job(source.id)
            if source and job_message:
                flash(f"Updated source with ID: {source.id}. {job_message}")
            else:
                flash("Failed to add harvest source.")
            return redirect("/")
        elif form.errors:
            flash(form.errors)
            return redirect(url_for("harvest.add_harvest_source"))
    return render_template(
        "edit_data.html",
        form=form,
        action="Add",
        data_type="Harvest Source",
        button="Submit",
    )


@mod.route("/harvest_source/<source_id>", methods=["GET"])
def view_harvest_source_data(source_id: str):
    source = db.get_harvest_source(source_id)
<<<<<<< HEAD
    jobs = db.get_all_harvest_jobs_by_filter(
        {"harvest_source_id": source.id, "status": "complete"}
    )
    records = db.get_harvest_record_by_source(source.id)
    ckan_records = [record for record in records if record.ckan_id is not None]
    error_records = [record for record in records if record.status == 'error']
=======
    jobs = db.get_all_harvest_jobs_by_filter({"harvest_source_id": source.id})
>>>>>>> 7ca8ee78
    next_job = "N/A"
    future_jobs = db.get_new_harvest_jobs_by_source_in_future(source.id)
    if len(future_jobs):
        next_job = future_jobs[0].date_created
    chartdata = {
        "labels": [job.date_finished for job in jobs],
        "datasets": [
            {
                "label": "Added",
                "data": [job.records_added for job in jobs],
                "borderColor": "green",
                "backgroundColor": "green",
            },
            {
                "label": "Deleted",
                "data": [job.records_deleted for job in jobs],
                "borderColor": "black",
                "backgroundColor": "black",
            },
            {
                "label": "Errored",
                "data": [job.records_errored for job in jobs],
                "borderColor": "red",
                "backgroundColor": "red",
            },
            {
                "label": "Ignored",
                "data": [job.records_ignored for job in jobs],
                "borderColor": "grey",
                "backgroundColor": "grey",
            },
        ],
    }
    data = {
        "harvest_source": source,
        "harvest_source_dict": db._to_dict(source),
        "total_records": len(records),
        "records_with_ckan_id": len(ckan_records),
        "records_with_error": len(error_records),
        "harvest_jobs": jobs,
        "chart": chartdata,
        "next_job": next_job,
    }
    return render_template("view_source_data.html", data=data)


@mod.route("/harvest_source/", methods=["GET"])
@mod.route("/harvest_sources/", methods=["GET"])
def view_harvest_sources():
    sources = db.get_all_harvest_sources()
    data = {"harvest_sources": sources}
    return render_template("view_source_list.html", data=data)


### Edit Source
@mod.route("/harvest_source/config/edit/<source_id>", methods=["GET", "POST"])
@login_required
def edit_harvest_source(source_id: str):
    if source_id:
        source = db.get_harvest_source(source_id)
        organizations = db.get_all_organizations()
        if source and organizations:
            organization_choices = [
                (str(org["id"]), f'{org["name"]} - {org["id"]}')
                for org in db._to_dict(organizations)
            ]
            source.notification_emails = ", ".join(source.notification_emails)
            form = HarvestSourceForm(data=db._to_dict(source))
            form.organization_id.choices = organization_choices
            if form.validate_on_submit():
                new_source_data = make_new_source_contract(form)
                source = db.update_harvest_source(source_id, new_source_data)
                job_message = schedule_first_job(source.id)
                if source and job_message:
                    flash(f"Updated source with ID: {source.id}. {job_message}")
                else:
                    flash("Failed to update harvest source.")
                return redirect(
                    url_for("harvest.view_harvest_source_data", source_id=source.id)
                )
            elif form.errors:
                flash(form.errors)
                return redirect(
                    url_for("harvest.edit_harvest_source", source_id=source_id)
                )
            return render_template(
                "edit_data.html",
                form=form,
                action="Edit",
                data_type="Harvest Source",
                button="Update",
                source_id=source_id,
            )
        else:
            flash(f"No source with id: {source_id}")
            return redirect(url_for("harvest.view_harvest_sources"))

    organization_id = request.args.get("organization_id")
    if organization_id:
        source = db.get_harvest_source_by_org(organization_id)
        if not source:
            return "No harvest sources found for this organization", 404
    else:
        source = db.get_all_harvest_sources()
    return db._to_dict(source)


<<<<<<< HEAD
# Clear Source
@mod.route("/harvest_source/config/clear/<source_id>", methods=["POST"])
@login_required
def clear_harvest_source(source_id):
    try:
        result = db.clear_harvest_source(source_id)
        flash(result)
        return {"message": "success"}
    except Exception as e:
        logger.error(f"Failed to clear harvest source :: {repr(e)}")
        flash("Failed to clear harvest source")
        return {"message": "failed"}

# Delete Source
=======
### Delete Source
>>>>>>> 7ca8ee78
@mod.route("/harvest_source/config/delete/<source_id>", methods=["POST"])
@login_required
def delete_harvest_source(source_id):
    try:
        result = db.delete_harvest_source(source_id)
<<<<<<< HEAD
        flash(result)
        return {"message": "success"}
=======
        if result:
            flash(f"Triggered delete of harvest source with ID: {source_id}")
            return {"message": "success"}
        else:
            raise Exception()
>>>>>>> 7ca8ee78
    except Exception as e:
        logger.error(f"Failed to delete harvest source :: {repr(e)}")
        flash("Failed to delete harvest source with ID: {source_id}")
        return {"message": "failed"}


### Trigger Harvest
@mod.route("/harvest_source/harvest/<source_id>", methods=["GET"])
def trigger_harvest_source(source_id):
    message = trigger_manual_job(source_id)
    flash(message)
    return redirect(f"/harvest_source/{source_id}")


## Harvest Job
### Add Job
@mod.route("/harvest_job/add", methods=["POST"])
def add_harvest_job():
    if request.is_json:
        job = db.add_harvest_job(request.json)
        if job:
            return {"message": f"Added new harvest job with ID: {job.id}"}
        else:
            return {"error": "Failed to add harvest job."}, 400
    else:
        return {"Please provide harvest job with json format."}


### Get Job
@mod.route("/harvest_job/", methods=["GET"])
@mod.route("/harvest_job/<job_id>", methods=["GET"])
def get_harvest_job(job_id=None):
    if job_id:
        job = db.get_harvest_job(job_id)
        record_errors = db.get_harvest_record_errors_by_job(job_id)
        if request.args.get("type") and request.args.get("type") == "json":
            return db._to_dict(job) if job else ("Not Found", 404)
        else:
            data = {
                "harvest_job": job,
                "harvest_job_dict": db._to_dict(job),
                "record_errors": db._to_dict(record_errors),
            }
            return render_template("view_job_data.html", data=data)

    source_id = request.args.get("harvest_source_id")
    if source_id:
        job = db.get_harvest_job_by_source(source_id)
        if not job:
            return "No harvest jobs found for this harvest source", 404
    else:
        job = db.get_all_harvest_jobs()
        return db._to_dict(job)


### Update Job
@mod.route("/harvest_job/<job_id>", methods=["PUT"])
def update_harvest_job(job_id):
    result = db.update_harvest_job(job_id, request.json)
    return db._to_dict(result)


### Delete Job
@mod.route("/harvest_job/<job_id>", methods=["DELETE"])
def delete_harvest_job(job_id):
    result = db.delete_harvest_job(job_id)
    return result


### Get Job Errors by Type
@mod.route("/harvest_job/<job_id>/errors/<error_type>", methods=["GET"])
def get_harvest_errors_by_job(job_id, error_type):
    try:
        match error_type:
            case "job":
                return db._to_dict(db.get_harvest_job_errors_by_job(job_id))
            case "record":
                return db._to_dict(db.get_harvest_record_errors_by_job(job_id))
    except Exception:
        return "Please provide correct job_id"


## Harvest Record
### Get record
@mod.route("/harvest_record/", methods=["GET"])
@mod.route("/harvest_record/<record_id>", methods=["GET"])
def get_harvest_record(record_id=None):
    if record_id:
        record = db.get_harvest_record(record_id)
        return db._to_dict(record) if record else ("Not Found", 404)

    job_id = request.args.get("harvest_job_id")
    source_id = request.args.get("harvest_source_id")
    if job_id:
        record = db.get_harvest_record_by_job(job_id)
        if not record:
            return "No harvest records found for this harvest job", 404
    elif source_id:
        record = db.get_harvest_record_by_source(source_id)
        if not record:
            return "No harvest records found for this harvest source", 404
    else:
        # TODO for test, will remove later
        record = db.get_all_harvest_records()

    return db._to_dict(record)


### Add record
@mod.route("/harvest_record/add", methods=["POST", "GET"])
def add_harvest_record():
    if request.is_json:
        record = db.add_harvest_record(request.json)
        if record:
            return {"message": f"Added new record with ID: {record.id}"}
        else:
            return {"error": "Failed to add harvest record."}, 400
    else:
        return {"Please provide harvest record with json format."}


### Get record errors by record id
@mod.route("/harvest_record/<record_id>/errors", methods=["GET"])
def get_all_harvest_record_errors(record_id: str) -> list:
    try:
        record_errors = db.get_harvest_errors_by_record(record_id)
        return db._to_dict(record_errors) if record_errors else ("Not Found", 404)
    except Exception:
        return "Please provide correct record_id"


## Harvest Error
### Get error by id
@mod.route("/harvest_error/", methods=["GET"])
@mod.route("/harvest_error/<error_id>", methods=["GET"])
def get_harvest_error(error_id: str = None) -> dict:
    # retrieves the given error ( either job or record )
    if error_id:
        error = db.get_harvest_error(error_id)
        return db._to_dict(error) if error else ("Not Found", 404)
    else:
        errors = db.get_all_harvest_errors()
        return db._to_dict(errors)


## Test interface, will remove later
## TODO: remove with completion of https://github.com/GSA/data.gov/issues/4741
@mod.route("/get_data_sources", methods=["GET"])
def get_data_sources():
    source = db.get_all_harvest_sources()
    org = db.get_all_organizations()
    return render_template("get_data_sources.html", sources=source, organizations=org)


## Test interface, will remove later
@mod.route("/delete_all_records", methods=["DELETE"])
def delete_all_records():
    db.delete_all_harvest_records()
    return "All harvest records deleted"


## Test interface, will remove later
@mod.route("/add_harvest_job_error", methods=["POST"])
def add_harvest_job_error():
    db.add_harvest_job_error(request.json)
    return "Added harvest job error"


## Test interface, will remove later
@mod.route("/add_harvest_record_error", methods=["POST"])
def add_harvest_record_error():
    err = db.add_harvest_record_error(request.json)
    return db._to_dict(err)


def register_routes(app):
    app.register_blueprint(mod)
    app.register_blueprint(user)
    app.register_blueprint(org)
    app.register_blueprint(source)<|MERGE_RESOLUTION|>--- conflicted
+++ resolved
@@ -431,16 +431,13 @@
 @mod.route("/harvest_source/<source_id>", methods=["GET"])
 def view_harvest_source_data(source_id: str):
     source = db.get_harvest_source(source_id)
-<<<<<<< HEAD
     jobs = db.get_all_harvest_jobs_by_filter(
         {"harvest_source_id": source.id, "status": "complete"}
     )
     records = db.get_harvest_record_by_source(source.id)
     ckan_records = [record for record in records if record.ckan_id is not None]
     error_records = [record for record in records if record.status == 'error']
-=======
     jobs = db.get_all_harvest_jobs_by_filter({"harvest_source_id": source.id})
->>>>>>> 7ca8ee78
     next_job = "N/A"
     future_jobs = db.get_new_harvest_jobs_by_source_in_future(source.id)
     if len(future_jobs):
@@ -548,7 +545,6 @@
     return db._to_dict(source)
 
 
-<<<<<<< HEAD
 # Clear Source
 @mod.route("/harvest_source/config/clear/<source_id>", methods=["POST"])
 @login_required
@@ -563,24 +559,16 @@
         return {"message": "failed"}
 
 # Delete Source
-=======
-### Delete Source
->>>>>>> 7ca8ee78
 @mod.route("/harvest_source/config/delete/<source_id>", methods=["POST"])
 @login_required
 def delete_harvest_source(source_id):
     try:
         result = db.delete_harvest_source(source_id)
-<<<<<<< HEAD
-        flash(result)
-        return {"message": "success"}
-=======
         if result:
-            flash(f"Triggered delete of harvest source with ID: {source_id}")
+            flash(f"Triggered delete of source with ID: {source_id}")
             return {"message": "success"}
         else:
             raise Exception()
->>>>>>> 7ca8ee78
     except Exception as e:
         logger.error(f"Failed to delete harvest source :: {repr(e)}")
         flash("Failed to delete harvest source with ID: {source_id}")
