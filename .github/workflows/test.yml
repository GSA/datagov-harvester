name: Tests on Commit
on: [push, pull_request]

env:
  PY_VERSION: '3.9'

jobs:
  lint:
    runs-on: ubuntu-latest
    name: Python Lint
    steps:
      - uses: actions/checkout@v3
      - uses: chartboost/ruff-action@v1

  test:
    runs-on: ubuntu-latest
    name: Pytests
    steps:
<<<<<<< HEAD
      - uses: actions/checkout@v3
      - name: Set up Python 3.9
=======
      - name: Check out the code
        uses: actions/checkout@v3
        with:
          fetch-depth: 1

      - name: Set up Python ${{ env.PY_VERSION }}
>>>>>>> 8078c5b9
        uses: actions/setup-python@v3
        with:
          python-version: ${{ env.PY_VERSION }}

      - name: Install Poetry
        run: curl -sSL https://raw.githubusercontent.com/python-poetry/poetry/master/install-poetry.py | python -

      - name: Install Dependencies
        run: |
          poetry env use ${{ env.PY_VERSION }}
          poetry install

      - name: Setup services
        run: docker-compose up -d

      - name: Run Pytest
        run: poetry run pytest -s --junitxml=pytest.xml --cov=datagovharvester | tee pytest-coverage.txt

      - name: Report test coverage
        uses: MishaKav/pytest-coverage-comment@main
        with:
          pytest-coverage-path: pytest-coverage.txt
          junitxml-path: pytest.xml
          github-token: ${{ secrets.GITHUB_TOKEN }}<|MERGE_RESOLUTION|>--- conflicted
+++ resolved
@@ -2,7 +2,7 @@
 on: [push, pull_request]
 
 env:
-  PY_VERSION: '3.9'
+  PY_VERSION: "3.9"
 
 jobs:
   lint:
@@ -16,17 +16,12 @@
     runs-on: ubuntu-latest
     name: Pytests
     steps:
-<<<<<<< HEAD
-      - uses: actions/checkout@v3
-      - name: Set up Python 3.9
-=======
       - name: Check out the code
         uses: actions/checkout@v3
         with:
           fetch-depth: 1
 
       - name: Set up Python ${{ env.PY_VERSION }}
->>>>>>> 8078c5b9
         uses: actions/setup-python@v3
         with:
           python-version: ${{ env.PY_VERSION }}
