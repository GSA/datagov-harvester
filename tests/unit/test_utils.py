--- conflicted
+++ resolved
@@ -124,11 +124,10 @@
     def test_prepare_mdt_messages(self, original, expected):
         assert prepare_transform_msg(original) == expected
 
-<<<<<<< HEAD
     def test_validate_geojson(self, invalid_envelope_geojson, named_location_ca):
         assert validate_geojson(invalid_envelope_geojson) is False
         assert validate_geojson(named_location_ca) is True
-=======
+        
     def test_make_jobs_chart_data(self):
         jobs_data = [
             {
@@ -201,5 +200,4 @@
         ],
     )
     def test_process_job_complete_percentage(self, job_data, result):
-        assert process_job_complete_percentage(job_data) == result
->>>>>>> 84afffc2
+        assert process_job_complete_percentage(job_data) == result