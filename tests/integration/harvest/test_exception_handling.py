# ruff: noqa: F841

import json
import smtplib
from unittest.mock import Mock, patch

import ckanapi
import pytest
from requests.exceptions import HTTPError
from requests.models import Response

from harvester.exceptions import (
    CKANDownException,
    CKANRejectionException,
    ExtractExternalException,
    ExtractInternalException,
    SendNotificationException,
)
from harvester.harvest import HarvestSource


def download_mock(_, __):
    return dict({"dataset": []})


class TestHarvestJobExceptionHandling:
    def test_bad_harvest_source_url_exception(
        self,
        interface,
        organization_data,
        source_data_dcatus_bad_url,
        job_data_dcatus_bad_url,
    ):
        interface.add_organization(organization_data)
        interface.add_harvest_source(source_data_dcatus_bad_url)
        harvest_job = interface.add_harvest_job(job_data_dcatus_bad_url)

        harvest_source = HarvestSource(harvest_job.id)

        with pytest.raises(ExtractExternalException) as e:
            harvest_source.acquire_minimum_external_data()

        assert harvest_job.status == "error"

        harvest_error = interface.get_harvest_job_errors_by_job(harvest_job.id)[0]
        assert harvest_error.type == "ExtractExternalException"

<<<<<<< HEAD
    def test_harvest_source_bad_schema_type(
        self, interface, organization_data, source_data_dcatus, job_data_dcatus
    ):
        """Schema types that don't start with dcatus or iso19115 raise an exception."""
        interface.add_organization(organization_data)
        source_data_dcatus["schema_type"] = "csdgm"
        interface.add_harvest_source(source_data_dcatus)
        harvest_job = interface.add_harvest_job(job_data_dcatus)

        harvest_source = HarvestSource(harvest_job.id)

        with pytest.raises(ExtractExternalException) as e:
            harvest_source.acquire_minimum_external_data()

        assert harvest_job.status == "error"

        harvest_error = interface.get_harvest_job_errors_by_job(harvest_job.id)[0]
        assert harvest_error.type == "ExtractExternalException"

=======
>>>>>>> ac986fb7
    def test_extract_internal_exception(
        self,
        interface,
        organization_data,
        source_data_dcatus,
        job_data_dcatus,
    ):
        interface.add_organization(organization_data)
        interface.add_harvest_source(source_data_dcatus)
        harvest_job = interface.add_harvest_job(job_data_dcatus)

        harvest_source = HarvestSource(harvest_job.id)

        harvest_source.store_records_as_internal = Mock()
        harvest_source.store_records_as_internal.side_effect = Exception("Broken")

        with pytest.raises(ExtractInternalException) as e:
            harvest_source.acquire_minimum_internal_data()

        assert harvest_job.status == "error"

        harvest_error = interface.get_harvest_job_errors_by_job(harvest_job.id)[0]
        assert harvest_error.type == "ExtractInternalException"

    def test_no_source_info_exception(self, job_data_dcatus):
        with pytest.raises(ExtractInternalException) as e:
            HarvestSource(job_data_dcatus["id"])

    def test_send_notification_exception(
        self,
        interface,
        organization_data,
        source_data_dcatus_bad_url,
        job_data_dcatus_bad_url,
    ):
        """
        Test that an exception is raised when sending notification emails fails.
        """
        interface.add_organization(organization_data)
        interface.add_harvest_source(source_data_dcatus_bad_url)
        harvest_job = interface.add_harvest_job(job_data_dcatus_bad_url)

        harvest_source = HarvestSource(harvest_job.id)

        job_results = {
            "records_added": 1,
            "records_updated": 2,
            "records_deleted": 0,
            "records_ignored": 0,
            "records_errored": 0,
            "records_validated": 3,
        }

        harvest_source.notification_emails = ["user@example.com"]

        with patch(
            "harvester.utils.general_utils.smtplib.SMTP",
            side_effect=smtplib.SMTPConnectError(421, "Cannot connect"),
        ):
            with pytest.raises(SendNotificationException) as exc_info:
                harvest_source.send_notification_emails(job_results)

            assert "Error preparing or sending notification emails" in str(
                exc_info.value
            )


def make_http_error(status_code):
    response = Response()
    response.status_code = status_code
    return HTTPError(f"{status_code} Error", response=response)


class TestHarvestRecordExceptionHandling:
    @patch("harvester.harvest.ckan_sync_tool.ckan", ckanapi.RemoteCKAN("mock_address"))
    @patch("harvester.harvest.download_file", download_mock)
    def test_delete_exception(
        self,
        interface,
        organization_data,
        source_data_dcatus,
        job_data_dcatus,
        single_internal_record,
    ):
        interface.add_organization(organization_data)
        interface.add_harvest_source(source_data_dcatus)
        harvest_job = interface.add_harvest_job(job_data_dcatus)

        interface.add_harvest_record(single_internal_record)

        harvest_source = HarvestSource(harvest_job.id)
        harvest_source.acquire_data_sources()

        harvest_source.determine_internal_deletions()
        internal_records_to_delete = (
            harvest_source.iter_internal_records_to_be_deleted()
        )

        test_record = list(internal_records_to_delete)[0]
        test_record.sync()

        # NOTE: we should expect to see a record here as the sync failed
        # and the record should not have been cleaned up
        interface_record = interface.get_harvest_record(test_record.id)
        interface_errors = interface.get_harvest_record_errors_by_record(test_record.id)
        assert interface_record.id == test_record.id
        assert interface_record.status == "error"
        assert interface_errors[0].type == "SynchronizeException"

    def test_validation_exception(
        self,
        interface,
        organization_data,
        source_data_dcatus_invalid,
        job_data_dcatus_invalid,
    ):
        interface.add_organization(organization_data)
        interface.add_harvest_source(source_data_dcatus_invalid)
        harvest_job = interface.add_harvest_job(job_data_dcatus_invalid)

        harvest_source = HarvestSource(harvest_job.id)
        harvest_source.acquire_data_sources()

        external_records_to_process = harvest_source.external_records_to_process()

        # there's only 1
        test_record = list(external_records_to_process)[0]
        test_record.compare()
        test_record.validate()

        interface_record = interface.get_harvest_record(test_record.id)
        interface_errors = interface.get_harvest_record_errors_by_record(test_record.id)
        assert interface_record.id == interface_errors[0].harvest_record_id
        assert interface_record.status == "error"
        assert interface_errors[0].type == "ValidationError"

    @patch(
        "harvester.harvest.ckan_sync_tool.ckanify_record",
        side_effect=Exception("Broken"),
    )
    def test_dcatus_to_ckan_exception(
        self,
        ckanify_dcatus_mock,
        interface,
        organization_data,
        source_data_dcatus,
        job_data_dcatus,
    ):
        interface.add_organization(organization_data)
        interface.add_harvest_source(source_data_dcatus)
        harvest_job = interface.add_harvest_job(job_data_dcatus)

        harvest_source = HarvestSource(harvest_job.id)
        harvest_source.acquire_data_sources()

        external_records_to_process = harvest_source.external_records_to_process()

        # 7 records
        records = list(external_records_to_process)
        expected = len(records)

        for test_record in records:
            test_record.compare()
            test_record.validate()
            test_record.sync()

        assert (
            ckanify_dcatus_mock.call_count
            == harvest_source.reporter.errored
            == expected
        )

        interface_errors = interface.get_harvest_record_errors_by_job(harvest_job.id)
        assert len(interface_errors) == expected

        dcat_to_ckan_errors = sum(
            1 for error in interface_errors if error[0].type == "DCATUSToCKANException"
        )
        assert dcat_to_ckan_errors == expected

    # ruff: noqa: F401
    @patch("harvester.harvest.ckan_sync_tool.ckan", ckanapi.RemoteCKAN("mock_address"))
    def test_ckan_sync_exception(
        self,
        interface,
        organization_data,
        source_data_dcatus,
        job_data_dcatus,
    ):
        interface.add_organization(organization_data)
        interface.add_harvest_source(source_data_dcatus)
        harvest_job = interface.add_harvest_job(job_data_dcatus)

        harvest_source = HarvestSource(harvest_job.id)
        harvest_source.acquire_data_sources()

        external_records_to_process = harvest_source.external_records_to_process()

        # 7 records
        records = list(external_records_to_process)
        expected = len(records)

        for test_record in records:
            test_record.compare()
            test_record.validate()
            test_record.sync()

        interface_errors = interface.get_harvest_record_errors_by_job(harvest_job.id)
        assert len(interface_errors) == expected

        ckan_sync_errors = sum(
            1 for error in interface_errors if error[0].type == "SynchronizeException"
        )
        assert ckan_sync_errors == expected

    @patch("harvester.harvest.ckan_sync_tool.ckan")
    @patch("harvester.utils.ckan_utils.uuid")
    def test_validate_nested_exception_handling(
        self,
        UUIDMock,
        CKANMock,
        interface,
        organization_data,
        source_data_dcatus_same_title,
    ):
        UUIDMock.uuid4.return_value = 12345
        # ruff: noqa: E501
        CKANMock.action.package_create.side_effect = [
            {"id": 1234},
            Exception(
                "ValidationError({'name': ['That URL is already in use.'], '__type': 'Validation Error'}"
            ),
            Exception("Some other error occurred"),
        ]
        interface.add_organization(organization_data)
        interface.add_harvest_source(source_data_dcatus_same_title)
        harvest_job = interface.add_harvest_job(
            {
                "status": "new",
                "harvest_source_id": source_data_dcatus_same_title["id"],
            }
        )
        job_id = harvest_job.id

        harvest_source = HarvestSource(harvest_job.id)
        harvest_source.acquire_data_sources()

        external_records_to_process = harvest_source.external_records_to_process()

        records = list(external_records_to_process)

        for test_record in records:
            test_record.compare()
            test_record.validate()
            test_record.sync()

        harvest_source.report()

        harvest_records = interface.get_harvest_records_by_job(job_id)
        records_with_errors = [
            record for record in harvest_records if record.status == "error"
        ]
        job_err = interface.get_harvest_job_errors_by_job(job_id)
        record_err = interface.get_harvest_record_errors_by_job(job_id)

        record_error, identifier, source_raw = record_err[0]
        title = json.loads(source_raw).get("title", None)
        assert len(job_err) == 0
        assert len(record_err) == 1
        assert record_error.type == "SynchronizeException"
        assert identifier == "cftc-dc2"
        assert title == "Commitment of Traders"
        assert record_error.harvest_record_id == records_with_errors[0].id
        assert (
            harvest_records[1].id == records_with_errors[0].id
        )  ## assert it's the second record that threw the exception, which validates our package_create mock

    @patch("harvester.harvest.ckan_sync_tool.ckan.action.package_create")
    def test_ckan_sync_400_error(
        self,
        mock_package_create,
        interface,
        organization_data,
        source_data_dcatus,
        job_data_dcatus,
    ):
        mock_package_create.side_effect = make_http_error(400)

        interface.add_organization(organization_data)
        interface.add_harvest_source(source_data_dcatus)
        harvest_job = interface.add_harvest_job(job_data_dcatus)
        job_id = harvest_job.id

        harvest_source = HarvestSource(harvest_job.id)
        harvest_source.acquire_data_sources()

        external_records_to_process = harvest_source.external_records_to_process()

        records = list(external_records_to_process)

        for test_record in records:
            test_record.compare()
            test_record.validate()
            test_record.sync()

        record_err = interface.get_harvest_record_errors_by_job(job_id)
        record_error, identifier, source_raw = record_err[0]
        assert record_error.type == "CKANRejectionException"

    @patch("harvester.harvest.ckan_sync_tool.ckan.action.package_create")
    def test_ckan_sync_500_error(
        self,
        mock_package_create,
        interface,
        organization_data,
        source_data_dcatus,
        job_data_dcatus,
    ):
        mock_package_create.side_effect = make_http_error(500)

        interface.add_organization(organization_data)
        interface.add_harvest_source(source_data_dcatus)
        harvest_job = interface.add_harvest_job(job_data_dcatus)
        job_id = harvest_job.id

        harvest_source = HarvestSource(harvest_job.id)
        harvest_source.acquire_data_sources()

        external_records_to_process = harvest_source.external_records_to_process()

        records = list(external_records_to_process)

        for test_record in records:
            test_record.compare()
            test_record.validate()
            test_record.sync()

        record_err = interface.get_harvest_record_errors_by_job(job_id)
        record_error, identifier, source_raw = record_err[0]
        assert record_error.type == "CKANDownException"<|MERGE_RESOLUTION|>--- conflicted
+++ resolved
@@ -45,28 +45,6 @@
         harvest_error = interface.get_harvest_job_errors_by_job(harvest_job.id)[0]
         assert harvest_error.type == "ExtractExternalException"
 
-<<<<<<< HEAD
-    def test_harvest_source_bad_schema_type(
-        self, interface, organization_data, source_data_dcatus, job_data_dcatus
-    ):
-        """Schema types that don't start with dcatus or iso19115 raise an exception."""
-        interface.add_organization(organization_data)
-        source_data_dcatus["schema_type"] = "csdgm"
-        interface.add_harvest_source(source_data_dcatus)
-        harvest_job = interface.add_harvest_job(job_data_dcatus)
-
-        harvest_source = HarvestSource(harvest_job.id)
-
-        with pytest.raises(ExtractExternalException) as e:
-            harvest_source.acquire_minimum_external_data()
-
-        assert harvest_job.status == "error"
-
-        harvest_error = interface.get_harvest_job_errors_by_job(harvest_job.id)[0]
-        assert harvest_error.type == "ExtractExternalException"
-
-=======
->>>>>>> ac986fb7
     def test_extract_internal_exception(
         self,
         interface,
