--- conflicted
+++ resolved
@@ -6,18 +6,8 @@
 
 
 @pytest.fixture()
-<<<<<<< HEAD
-def new_job(interface, organization_data, source_data_dcatus, job_data_new):
-    interface.add_organization(organization_data)
-    interface.add_harvest_source(source_data_dcatus)
-    yield interface.add_harvest_job(job_data_new)
-
-@pytest.fixture()
-def failed_job_error(interface, new_job):
+def failed_job_error(interface, job):
     """An error for a failed job."""
-=======
-def failed_job_error(interface, job):
->>>>>>> e93043ae
     error = interface.add_harvest_job_error(
         {
             "type": "FailedJobCleanup",
@@ -47,15 +37,8 @@
         resp = client.get("/metrics/")
         assert f'<a href="/harvest_job/{failed_job_error.harvest_job_id}">' in resp.text
 
-<<<<<<< HEAD
-    def test_metrics_old_failed_jobs(self, client, old_failed_job_error):
-        """The failed jobs table doesn't contain old jobs."""
-        resp = client.get("/metrics/")
-        assert "No failed jobs" in resp.text
-=======
     def test_metrics_failed_source_name(self, client, job, failed_job_error):
         """Failed jobs table links to source by name."""
         resp = client.get("/metrics/")
         assert job.source.name in resp.text
-        assert f'<a href="/harvest_source/{job.source.id}">' in resp.text
->>>>>>> e93043ae
+        assert f'<a href="/harvest_source/{job.source.id}">' in resp.text