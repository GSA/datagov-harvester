--- conflicted
+++ resolved
@@ -58,28 +58,6 @@
         for route in client.application.url_map.iter_rules():
             if route.endpoint in whitelisted_routes:
                 continue
-
-<<<<<<< HEAD
-    def test_get_organization_json(
-        self,
-        client,
-        interface_with_multiple_jobs,
-        organization_data,
-    ):
-        res = client.get(
-            f"/organization/{organization_data['id']}",
-            headers={"Content-type": "application/json"},
-        )
-        assert res.status_code == 200
-        assert res.is_json
-
-    def test_get_harvest_sources(
-        self,
-        client,
-    ):
-        res = client.get("/harvest_sources/")
-        assert res.status_code == 200
-=======
             # replace arg values with real data
             replacements = [
                 ("<org_id>", organization_data["id"]),
@@ -92,7 +70,6 @@
             cleaned_route_rule = route.rule
             for old, new in replacements:
                 cleaned_route_rule = re.sub(old, new, cleaned_route_rule)
->>>>>>> 65440e5b
 
             for method in route.methods:
                 client_method = getattr(client, method.lower(), None)
@@ -247,4 +224,20 @@
         data = {"name": "Test Org", "logo": "test_logo.png"}
         response = client.get("/organization/add", json=data, headers=headers)
         assert response.status_code == 401
-        assert response.data.decode() == "error: Unauthorized"+        assert response.data.decode() == "error: Unauthorized"
+
+
+class TestJSONReesponses:
+
+    def test_get_organization_json(
+        self,
+        client,
+        interface_with_multiple_jobs,
+        organization_data,
+    ):
+        res = client.get(
+            f"/organization/{organization_data['id']}",
+            headers={"Content-type": "application/json"},
+        )
+        assert res.status_code == 200
+        assert res.is_json