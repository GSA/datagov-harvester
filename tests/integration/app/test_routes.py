import json
import os
import re
<<<<<<< HEAD
=======
from unittest.mock import patch
>>>>>>> e0f83459

import pytest
from deepdiff import DeepDiff

from harvester.exceptions import TransformationException
from harvester.harvest import HarvestSource

# ruff: noqa: F401

LOCATION_ENUMS = {
    "LOGIN": "/login",
    "NONE": None,
}


class TestDynamicRouteTable:
    """
    NOTE: Making these explicit opt-in/whitelisted so they
    fail automatically on the addition of any new routes
    """

    def test_all_routes(
        self,
        client,
        interface_with_fixture_json,
        organization_data,
        source_data_dcatus,
        job_data_dcatus,
        record_data_dcatus,
        record_error_data,
    ):
        # dont test flask internal or auth routes
        whitelisted_routes = [
            "static",
            "bootstrap.static",
            "main.login",
            "main.logout",
            "main.callback",
        ]
        # provide a special assertions regex map for routes which do something special
        special_assertion_map = {
            r"(main\.index)": {
                "(GET|HEAD)": {
                    "status_code": 302,
                    "location": "/organization_list/",
                },
            },
            r"((main|api)\.(add|edit|cancel|update|delete|trigger)_(organization|harvest_source|harvest_job|harvest_record))": {
                "(POST|HEAD|PUT|DELETE)": {
                    "status_code": 302,
                    "location": LOCATION_ENUMS["LOGIN"],
                }
            },
        }
        # provide a simple map for MOST other routes
        default_assertion_map = {
            "GET": {"200": LOCATION_ENUMS["NONE"], "302": LOCATION_ENUMS["LOGIN"]},
            "POST": {"302": "<cleaned_route_rule>"},
            "OPTIONS": {"200": LOCATION_ENUMS["NONE"]},
            "HEAD": {"200": LOCATION_ENUMS["NONE"]},
        }
        for route in client.application.url_map.iter_rules():
            if route.endpoint in whitelisted_routes:
                continue
            # replace arg values with real data
            replacements = [
                ("<org_id>", organization_data["id"]),
                ("<source_id>", source_data_dcatus["id"]),
                ("<job_id>", job_data_dcatus["id"]),
                ("<error_type>", "record"),
                ("<record_id>", record_data_dcatus[0]["id"]),
                ("<error_id>", record_error_data[0]["id"]),
            ]
            cleaned_route_rule = route.rule
            for old, new in replacements:
                cleaned_route_rule = re.sub(old, new, cleaned_route_rule)

            for method in route.methods:
                client_method = getattr(client, method.lower(), None)
                res = client_method(cleaned_route_rule)

                # check if route.endpoint matches any regex in special_assertion_map
                re_match_route_list = list(
                    filter(lambda x: re.match(x, route.endpoint), special_assertion_map)
                )

                # throw exception if route endpoint matches more than one regex in special_assertion_map
                if len(re_match_route_list) > 1:
                    raise Exception(
                        f"Regex error: more than one match for {route.endpoint} :: {re_match_route_list}"
                    )

                # check our method regex next if we have a match to the route endpoint
                if len(re_match_route_list):
                    re_match_method_list = list(
                        filter(
                            lambda x: re.match(x, method),
                            special_assertion_map[re_match_route_list[0]],
                        )
                    )

                # if route matches a regex in special_assertion_map
                if len(re_match_route_list) and len(re_match_method_list):
                    for key, val in special_assertion_map[re_match_route_list[0]][
                        re_match_method_list[0]
                    ].items():
                        try:
                            assert getattr(res, key) == val
                        except Exception as e:
                            raise Exception(
                                f"{re_match_route_list[0]} fails {re_match_method_list[0]} on {cleaned_route_rule} \
                                        for {repr(e)} reason"
                            )

                # test other non-whitelisted routes
                else:
                    if not default_assertion_map.get(method):
                        continue  # throw away METHODS we don't explicitly test for
                    try:
                        # replace res assertion values with real data
                        replacements = [
                            ("<cleaned_route_rule>", cleaned_route_rule),
                        ]

                        expected_location = default_assertion_map[method][
                            str(getattr(res, "status_code"))
                        ]

                        if expected_location is None:
                            assert expected_location == res.location
                            continue

                        for old, new in replacements:
                            expected_location = re.sub(old, new, expected_location)

                        assert expected_location == res.location
                    except Exception as e:
                        raise Exception(
                            f"{route.endpoint} fails {method} on {cleaned_route_rule} \
                                for {repr(e)} reason"
                        )

    def test_client_response_on_error(self, client):
        # ignore routes which aren't public GETS and don't accept args
        whitelisted_route_regex = r"((main|api|bootstrap)?(?:\.)?(add|edit|cancel|update|delete|trigger|view)?(?:_)?(static|index|callback|json_builder_query|view_metrics|log(in|out)|organization(?:s)?|harvest_source|harvest_job|harvest_record))"

        # some endpoints respond with JSON
        json_responses_map = {
            "main.get_harvest_record": "Not Found",
            "main.get_harvest_record_raw": '{"error":"Not Found"}\n',
            "main.get_all_harvest_record_errors": "Not Found",
            "main.get_harvest_error": "Not Found",
        }
        # some respond with a template
        # ruff: noqa: E501
        templated_responses_map = {
            "main.view_organization": {
                "GET": "Looks like you navigated to an organization that doesn't exist",
                "POST": 'You should be redirected automatically to the target URL: <a href="/organization/1234">/organization/1234</a>',
            },
            "main.view_harvest_source": {
                "GET": "Looks like you navigated to a harvest source that doesn't exist",
                "POST": 'You should be redirected automatically to the target URL: <a href="/harvest_source/1234">/harvest_source/1234</a>',
            },
            "main.view_harvest_job": {
                "GET": "Looks like you navigated to a harvest job that doesn't exist"
            },
            "main.download_harvest_errors_by_job": {
                "GET": "Please provide correct job_id"
            },
        }
        for route in client.application.url_map.iter_rules():
            if re.match(whitelisted_route_regex, route.endpoint):
                continue

            cleaned_route_rule = re.sub(r"(\<.*?\>)", "1234", route.rule)

            for method in route.methods:
                if method in ["HEAD", "OPTIONS"]:
                    continue  # we get no response body from these methods, so skip them
                client_method = getattr(client, method.lower(), None)
                res = client_method(cleaned_route_rule)

                if route.endpoint in json_responses_map:
                    try:
                        # assert against a decoded byte-string
                        assert res.data.decode() == json_responses_map[route.endpoint]
                    except Exception:
                        raise Exception(
                            f"{route.endpoint} fails to map {res.data.decode()} to json_responses_map"
                        )
                else:
                    try:
                        # assert against a substring in the byte-string response
                        assert (
                            templated_responses_map[route.endpoint][method].encode()
                            in res.data
                        )
                    except Exception:
                        raise Exception(
                            f"{route.endpoint} fails to map {templated_responses_map[route.endpoint]} substring to response"
                        )


class TestLoginAuthHeaders:
    def test_login_required_no_token(self, client):
        headers = {"Content-Type": "application/json"}
        data = {"name": "Test Org", "logo": "test_logo.png"}
        response = client.get("/organization/add", json=data, headers=headers)
        assert response.status_code == 401
        assert response.data.decode() == "error: Authorization header missing"

    def test_login_required_valid_token(self, client):
        api_token = os.getenv("FLASK_APP_SECRET_KEY")
        headers = {
            "Authorization": api_token,
            "Content-Type": "application/json",
        }
        data = {"name": "Test Org", "logo": "test_logo.png"}
        response = client.get("/organization/add", json=data, headers=headers)
        assert response.status_code == 200

    def test_login_required_invalid_token(self, client):
        headers = {
            "Authorization": "invalid_token",
            "Content-Type": "application/json",
        }
        data = {"name": "Test Org", "logo": "test_logo.png"}
        response = client.get("/organization/add", json=data, headers=headers)
        assert response.status_code == 401
        assert response.data.decode() == "error: Unauthorized"


class TestJSONResponses:
    def test_get_organization_json(
        self,
        client,
        interface_with_multiple_jobs,
        organization_data,
    ):
        res = client.get(
            f"/organization/{organization_data['id']}",
            headers={"Content-type": "application/json"},
        )
        assert res.status_code == 200
        assert res.is_json

    def test_get_missing_organization(
        self,
        client,
        interface_with_multiple_jobs,
        organization_data,
    ):
        res = client.get(
            f"/organization/{organization_data['id']}-missing",
            headers={"Content-type": "application/json"},
        )
        assert res.status_code == 404
        assert res.is_json

    @pytest.mark.parametrize(
        "route,status_code,response",
        [
            (
                "/harvest_records/?harvest_source_id=2f2652de-91df-4c63-8b53-bfced20b276b",
                200,
                10,
            ),
            (
                "/harvest_records/?harvest_source_id=2f2652de-91df-4c63-8b53-bfced20b276b&facets=status='success'",
                200,
                2,
            ),
            (
                "/harvest_records/?harvest_source_id=2f2652de-91df-4c63-8b53-bfced20b276b&facets=ckan_id='1234'",
                200,
                1,
            ),
            (
                "/harvest_records/?harvest_source_id=2f2652de-91df-4c63-8b53-bfced20b276b&facets=status='success'&count=True",
                200,
                2,
            ),
            (
                "/harvest_records/?harvest_source_id=2f2652de-91df-4c63-8b53-bfced20b276b&facets=status='not_status'",
                400,
                "Error with query",
            ),
            (
                "/organizations/",
                200,
                1,
            ),
            (
                "/harvest_sources/",
                200,
                1,
            ),
            (
                "/harvest_sources/?facets=schema_type='dcatus1.1: non-federal'",
                404,
                "No harvest_sources found for this query",
            ),
        ],
    )
    def test_json_builder_query(
        self, client, interface_with_fixture_json, route, status_code, response
    ):
        """Tests against seeded content in `interface_with_fixture_json`"""
        res = client.get(route)
        assert res.status_code == status_code
        try:
            json_res = json.loads(res.data)
            if "count" in json_res:
                assert json_res["count"] == response
            else:
                assert len(json_res) == response
        except Exception:
            assert res.data.decode() == response


class TestHarvestRecordRawAPI:
    """Test the HarvestRecord API Raw endpoint."""

    def test_xml_harvest_record_raw(
        self,
        interface,
        organization_data,
        source_data_waf_iso19115_2,
        job_data_waf_iso19115_2,
        client,
    ):
        """
        Test the Raw endpoint for a harvest record with XML source.
        The expectaion is that the XML data is returned as it appears in the
        source_raw of the record.
        """
        interface.add_organization(organization_data)
        interface.add_harvest_source(source_data_waf_iso19115_2)
        harvest_job = interface.add_harvest_job(job_data_waf_iso19115_2)

        harvest_source = HarvestSource(harvest_job.id)
        harvest_source.prepare_external_data()
        harvest_source.compare_sources()
        harvest_source.write_compare_to_db()

        iso2_name = "http://localhost:80/iso_2_waf/valid_iso2.xml"
        iso2_test_record = harvest_source.external_records[iso2_name]
        response = client.get(f"/harvest_record/{iso2_test_record.id}/raw")

        assert response.status_code == 200
        assert response.json == {"raw": iso2_test_record.source_raw}

    def test_json_harvest_record_raw(
        self,
        interface,
        organization_data,
        source_data_dcatus,
        job_data_dcatus,
        client,
    ):
        """
        Test the Raw endpoint for a harvest record with JSON source.
        Expected result should display the JSON data as it appears in the
        source_raw of the record.
        """
        interface.add_organization(organization_data)
        interface.add_harvest_source(source_data_dcatus)
        harvest_job = interface.add_harvest_job(job_data_dcatus)

        harvest_source = HarvestSource(harvest_job.id)
        harvest_source.prepare_external_data()
        harvest_source.compare_sources()
        harvest_source.write_compare_to_db()

        dcat_record = harvest_source.external_records["cftc-dc1"]
        response = client.get(f"/harvest_record/{dcat_record.id}/raw")

        assert response.status_code == 200
        assert response.json == {"raw": json.loads(dcat_record.source_raw)}<|MERGE_RESOLUTION|>--- conflicted
+++ resolved
@@ -1,10 +1,6 @@
 import json
 import os
 import re
-<<<<<<< HEAD
-=======
-from unittest.mock import patch
->>>>>>> e0f83459
 
 import pytest
 from deepdiff import DeepDiff
