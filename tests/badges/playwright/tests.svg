
<svg
    xmlns="http://www.w3.org/2000/svg"
    xmlns:xlink="http://www.w3.org/1999/xlink"
    width="62.5"
    height="20"
    role="img"
<<<<<<< HEAD
    aria-label="tests: 34"
=======
    aria-label="tests: 35"
>>>>>>> c55c78fe
>
    <style>
        rect {
            height: 20px;
        }

        text {
            text-rendering: geometricPrecision;
            dominant-baseline: middle;
            text-anchor: middle;
            font-family: Verdana,Geneva,DejaVu Sans,sans-serif;
            font-size: 11.4px;
            fill: #fff;
        }

        .shadow {
            transform: translate(1px, 1px);
            fill: #010101;
        }
    </style>
<<<<<<< HEAD
    <title>tests: 34</title>
=======
    <title>tests: 35</title>
>>>>>>> c55c78fe
    <linearGradient id="s" x2="0" y2="100%">
        <stop offset="0" stop-color="#bbb" stop-opacity=".1"/>
        <stop offset="1" stop-opacity=".1"/>
    </linearGradient>
    <clipPath id="r">
        <rect width="100%" rx="3" fill="#fff"/>
    </clipPath>
    <g clip-path="url(#r)" >
        <g>
            <rect width="37.5" fill="#555"/>
            <text x="18.75" y="10.0" class="shadow">tests</text>
            <text x="18.75" y="10.0">tests</text>
        </g>
        <g transform="translate(37.5 0)">
            <rect width="25.0" fill="#4c1"/>
<<<<<<< HEAD
            <text x="12.5" y="10.0" class="shadow">34</text>
            <text x="12.5" y="10.0">34</text>
=======
            <text x="12.5" y="10.0" class="shadow">35</text>
            <text x="12.5" y="10.0">35</text>
>>>>>>> c55c78fe
        </g>
        <rect width="100%" height="100%" fill="url(#s)"/>
    </g>
</svg><|MERGE_RESOLUTION|>--- conflicted
+++ resolved
@@ -5,11 +5,7 @@
     width="62.5"
     height="20"
     role="img"
-<<<<<<< HEAD
-    aria-label="tests: 34"
-=======
     aria-label="tests: 35"
->>>>>>> c55c78fe
 >
     <style>
         rect {
@@ -30,11 +26,7 @@
             fill: #010101;
         }
     </style>
-<<<<<<< HEAD
-    <title>tests: 34</title>
-=======
     <title>tests: 35</title>
->>>>>>> c55c78fe
     <linearGradient id="s" x2="0" y2="100%">
         <stop offset="0" stop-color="#bbb" stop-opacity=".1"/>
         <stop offset="1" stop-opacity=".1"/>
@@ -50,13 +42,8 @@
         </g>
         <g transform="translate(37.5 0)">
             <rect width="25.0" fill="#4c1"/>
-<<<<<<< HEAD
-            <text x="12.5" y="10.0" class="shadow">34</text>
-            <text x="12.5" y="10.0">34</text>
-=======
             <text x="12.5" y="10.0" class="shadow">35</text>
             <text x="12.5" y="10.0">35</text>
->>>>>>> c55c78fe
         </g>
         <rect width="100%" height="100%" fill="url(#s)"/>
     </g>
