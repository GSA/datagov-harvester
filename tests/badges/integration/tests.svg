
<svg
    xmlns="http://www.w3.org/2000/svg"
    xmlns:xlink="http://www.w3.org/1999/xlink"
    width="62.5"
    height="20"
    role="img"
<<<<<<< HEAD
    aria-label="tests: 87"
=======
    aria-label="tests: 84"
>>>>>>> 65440e5b
>
    <style>
        rect {
            height: 20px;
        }

        text {
            text-rendering: geometricPrecision;
            dominant-baseline: middle;
            text-anchor: middle;
            font-family: Verdana,Geneva,DejaVu Sans,sans-serif;
            font-size: 11.4px;
            fill: #fff;
        }

        .shadow {
            transform: translate(1px, 1px);
            fill: #010101;
        }
    </style>
<<<<<<< HEAD
    <title>tests: 87</title>
=======
    <title>tests: 84</title>
>>>>>>> 65440e5b
    <linearGradient id="s" x2="0" y2="100%">
        <stop offset="0" stop-color="#bbb" stop-opacity=".1"/>
        <stop offset="1" stop-opacity=".1"/>
    </linearGradient>
    <clipPath id="r">
        <rect width="100%" rx="3" fill="#fff"/>
    </clipPath>
    <g clip-path="url(#r)" >
        <g>
            <rect width="37.5" fill="#555"/>
            <text x="18.75" y="10.0" class="shadow">tests</text>
            <text x="18.75" y="10.0">tests</text>
        </g>
        <g transform="translate(37.5 0)">
            <rect width="25.0" fill="#4c1"/>
<<<<<<< HEAD
            <text x="12.5" y="10.0" class="shadow">87</text>
            <text x="12.5" y="10.0">87</text>
=======
            <text x="12.5" y="10.0" class="shadow">84</text>
            <text x="12.5" y="10.0">84</text>
>>>>>>> 65440e5b
        </g>
        <rect width="100%" height="100%" fill="url(#s)"/>
    </g>
</svg><|MERGE_RESOLUTION|>--- conflicted
+++ resolved
@@ -5,11 +5,7 @@
     width="62.5"
     height="20"
     role="img"
-<<<<<<< HEAD
-    aria-label="tests: 87"
-=======
     aria-label="tests: 84"
->>>>>>> 65440e5b
 >
     <style>
         rect {
@@ -30,11 +26,7 @@
             fill: #010101;
         }
     </style>
-<<<<<<< HEAD
-    <title>tests: 87</title>
-=======
     <title>tests: 84</title>
->>>>>>> 65440e5b
     <linearGradient id="s" x2="0" y2="100%">
         <stop offset="0" stop-color="#bbb" stop-opacity=".1"/>
         <stop offset="1" stop-opacity=".1"/>
@@ -50,13 +42,8 @@
         </g>
         <g transform="translate(37.5 0)">
             <rect width="25.0" fill="#4c1"/>
-<<<<<<< HEAD
-            <text x="12.5" y="10.0" class="shadow">87</text>
-            <text x="12.5" y="10.0">87</text>
-=======
             <text x="12.5" y="10.0" class="shadow">84</text>
             <text x="12.5" y="10.0">84</text>
->>>>>>> 65440e5b
         </g>
         <rect width="100%" height="100%" fill="url(#s)"/>
     </g>
