--- conflicted
+++ resolved
@@ -5,11 +5,7 @@
     width="70.0"
     height="20"
     role="img"
-<<<<<<< HEAD
-    aria-label="tests: 96"
-=======
     aria-label="tests: 104"
->>>>>>> dfe0be54
 >
     <style>
         rect {
@@ -30,11 +26,7 @@
             fill: #010101;
         }
     </style>
-<<<<<<< HEAD
-    <title>tests: 96</title>
-=======
     <title>tests: 104</title>
->>>>>>> dfe0be54
     <linearGradient id="s" x2="0" y2="100%">
         <stop offset="0" stop-color="#bbb" stop-opacity=".1"/>
         <stop offset="1" stop-opacity=".1"/>
@@ -49,15 +41,9 @@
             <text x="18.75" y="10.0">tests</text>
         </g>
         <g transform="translate(37.5 0)">
-<<<<<<< HEAD
-            <rect width="25.0" fill="#4c1"/>
-            <text x="12.5" y="10.0" class="shadow">96</text>
-            <text x="12.5" y="10.0">96</text>
-=======
             <rect width="32.5" fill="#4c1"/>
             <text x="16.25" y="10.0" class="shadow">104</text>
             <text x="16.25" y="10.0">104</text>
->>>>>>> dfe0be54
         </g>
         <rect width="100%" height="100%" fill="url(#s)"/>
     </g>
