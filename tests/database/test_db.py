--- conflicted
+++ resolved
@@ -67,7 +67,7 @@
 
 @pytest.fixture
 def job_data():
-    return {"status": "new"}
+    return {"status": "pending"}
 
 
 @pytest.fixture
@@ -147,27 +147,17 @@
     assert deleted_source is None
 
 
-<<<<<<< HEAD
-@pytest.fixture
-def job_data(source_data):
-    return {"status": "pending"}
-=======
 def test_harvest_source_by_jobid(interface, source_data, job_data):
     source = interface.add_harvest_source(source_data)
     job_data["harvest_source_id"] = source.id
->>>>>>> d9231d80
 
     harvest_job = interface.add_harvest_job(job_data)
     harvest_source = interface.get_source_by_jobid(harvest_job.id)
 
     assert source.id == harvest_source["id"]
 
-<<<<<<< HEAD
-def test_harvest_source_by_jobid(interface, source_data, job_data):
-=======
 
 def test_add_harvest_record(interface, source_data, job_data, record_data):
->>>>>>> d9231d80
     source = interface.add_harvest_source(source_data)
     job_data["harvest_source_id"] = source.id
     harvest_job = interface.add_harvest_job(job_data)
