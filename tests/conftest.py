import json
import logging
import os
from pathlib import Path
from typing import Any, Generator, List
from unittest.mock import patch, Mock


import pytest
from dotenv import load_dotenv
from flask import Flask
from sqlalchemy.orm import scoped_session, sessionmaker

from app import create_app
from database.interface import HarvesterDBInterface
from database.models import HarvestJob, HarvestSource, Locations, Organization, db
from harvester.lib.load_manager import create_future_date
from harvester.utils.general_utils import dataset_to_hash, sort_dataset

load_dotenv()

logger = logging.getLogger("pytest.conftest")

EXAMPLE_DATA = Path(__file__).parents[1] / "example_data"

HARVEST_SOURCE_URL = os.getenv("HARVEST_SOURCE_URL")

# ignore tests in the functional dir
collect_ignore_glob = ["functional/*"]


@pytest.fixture(scope="session", autouse=True)
def default_session_fixture():
    with patch("harvester.lib.cf_handler.CloudFoundryClient"), patch(
        "harvester.harvest.smtplib"
    ), patch("app.load_manager.start", lambda: True):
        yield


@pytest.fixture()
def app() -> Generator[Any, Flask, Any]:
    app = create_app()
    app.config.update({"TESTING": True})
    with app.app_context():
        db.create_all()
        us = Locations(
            **{
                "id": "34315",
                "type": "country",
                "name": "United States",
                "display_name": "United States",
                "the_geom": "0103000020E6100000010000000500000069ACFD9DED2E5FC0F302ECA3538B384069ACFD9DED2E5FC0D4EE5701BEB148401CB7989F1BBD50C0D4EE5701BEB148401CB7989F1BBD50C0F302ECA3538B384069ACFD9DED2E5FC0F302ECA3538B3840",  # noqa E501
                "type_order": "1",
            }
        )
        db.session.add(us)
        db.session.commit()
        yield app
        db.drop_all()


@pytest.fixture()
def client(app):
    return app.test_client()


@pytest.fixture()
def session(app) -> Generator[Any, scoped_session, Any]:
    with app.app_context():
        connection = db.engine.connect()
        transaction = connection.begin()

        SessionLocal = sessionmaker(bind=connection, autocommit=False, autoflush=False)
        session = scoped_session(SessionLocal)
        yield session

        session.remove()
        transaction.rollback()
        connection.close()


@pytest.fixture()
def interface(session) -> HarvesterDBInterface:
    return HarvesterDBInterface(session=session)


@pytest.fixture(autouse=True)
def default_function_fixture(interface):
    logger.info("Patching core.feature.service")
    with patch("harvester.harvest.db_interface", interface), patch(
        "harvester.exceptions.db_interface", interface
    ), patch("harvester.lib.load_manager.interface", interface), patch(
        "app.routes.db", interface
    ):
        yield
    logger.info("Patching complete. Unpatching")


@pytest.fixture
def fixtures_json():
    file = Path(__file__).parents[0] / "fixtures.json"
    with open(file, "r") as file:
        return json.load(file)


## ORGS
@pytest.fixture
def organization_data(fixtures_json) -> dict:
    return fixtures_json["organization"][0]


@pytest.fixture
def organization_data_orm(organization_data: dict) -> Organization:
    return Organization(**organization_data)


## HARVEST SOURCES
@pytest.fixture
def source_data_dcatus(fixtures_json) -> dict:
    return fixtures_json["source"][0]


@pytest.fixture
def source_data_dcatus_orm(source_data_dcatus: dict) -> HarvestSource:
    return HarvestSource(**source_data_dcatus)


@pytest.fixture
def source_data_dcatus_2(organization_data: dict) -> dict:
    return {
        "id": "3f2652de-91df-4c63-8b53-bfced20b276b",
        "name": "Test Source 2",
        "notification_emails": "email@example.com",
        "organization_id": organization_data["id"],
        "frequency": "daily",
        "url": f"{HARVEST_SOURCE_URL}/dcatus/dcatus_2.json",
        "schema_type": "dcatus1.1: federal",
        "source_type": "document",
        "notification_frequency": "always",
    }


@pytest.fixture
def source_data_dcatus_same_title(organization_data: dict) -> dict:
    return {
        "id": "50301cdb-5766-46ed-8f46-ca63844315a2",
        "name": "Test Source Same Title",
        "notification_emails": "email@example.com",
        "organization_id": organization_data["id"],
        "frequency": "daily",
        "url": f"{HARVEST_SOURCE_URL}/dcatus/dcatus_same_title.json",
        "schema_type": "dcatus1.1: federal",
        "source_type": "document",
        "notification_frequency": "always",
    }


@pytest.fixture
def source_data_waf_csdgm(organization_data: dict) -> dict:
    return {
        "id": "55dca495-3b92-4fe4-b9c5-d433cbc3c82d",
        "name": "Test Source (WAF CSDGM)",
        "notification_emails": "wafl@example.com",
        "organization_id": organization_data["id"],
        "frequency": "daily",
        "url": f"{HARVEST_SOURCE_URL}/waf/",
        "schema_type": "csdgm",
        "source_type": "waf",
        "notification_frequency": "always",
    }

@pytest.fixture
def source_data_waf_iso19115_2(organization_data: dict) -> dict:
    return {
        "id": "8c3cd8c5-6174-42ef-9512-10503533c3a9",
        "name": "Test Source (WAF ISO19115_2)",
        "notification_emails": "wafl@example.com",
        "organization_id": organization_data["id"],
        "frequency": "daily",
        "url": f"{HARVEST_SOURCE_URL}/iso_2_waf/",
        "schema_type": "iso19115_2",
        "source_type": "waf",
        "notification_frequency": "always",
    }


@pytest.fixture
def source_data_dcatus_invalid(organization_data: dict) -> dict:
    return {
        "id": "2bfcb047-70dc-435a-a46c-4dec5df7532d",
        "name": "Test Source ( Invalid Records )",
        "notification_emails": "invalid@example.com",
        "organization_id": organization_data["id"],
        "frequency": "daily",
        "url": f"{HARVEST_SOURCE_URL}/dcatus/missing_title.json",
        "schema_type": "dcatus1.1: federal",
        "source_type": "document",
        "notification_frequency": "always",
    }


@pytest.fixture
def source_data_dcatus_single_record(organization_data: dict) -> dict:
    return {
        "id": "2f2652de-91df-4c63-8b53-bfced20b276b",
        "name": "Single Record Test Source",
        "notification_emails": "email@example.com",
        "organization_id": organization_data["id"],
        "frequency": "daily",
        "url": f"{HARVEST_SOURCE_URL}/dcatus/dcatus_single_record.json",
        "schema_type": "dcatus1.1: federal",
        "source_type": "document",
        "notification_frequency": "on_error",
    }


@pytest.fixture
def source_data_dcatus_single_record_non_federal(organization_data: dict) -> dict:
    return {
        "id": "2f2652de-91df-4c63-8b53-bfced20b276b",
        "name": "Single Record Test Source",
        "notification_emails": "email@example.com",
        "organization_id": organization_data["id"],
        "frequency": "daily",
        "url": f"{HARVEST_SOURCE_URL}/dcatus/dcatus_single_record_non-federal.json",
        "schema_type": "dcatus1.1: non-federal",
        "source_type": "document",
        "notification_frequency": "always",
    }


@pytest.fixture
def source_data_dcatus_bad_url(organization_data: dict) -> dict:
    return {
        "id": "b059e587-a4a1-422e-825a-830b4913dbfb",
        "name": "Bad URL Source",
        "notification_emails": "bad@example.com",
        "organization_id": organization_data["id"],
        "frequency": "daily",
        "url": f"{HARVEST_SOURCE_URL}/dcatus/bad_url.json",
        "schema_type": "dcatus1.1: federal",
        "source_type": "document",
        "notification_frequency": "always",
    }


@pytest.fixture
def source_data_dcatus_invalid_records(organization_data) -> dict:
    return {
        "id": "8e7f539b-0a83-43ad-950e-3976bb11a425",
        "name": "Invalid Record Source",
        "notification_emails": "invalid_record@example.com",
        "organization_id": organization_data["id"],
        "frequency": "daily",
        "url": "http://localhost/dcatus/missing_title.json",
        "schema_type": "dcatus1.1: federal",
        "source_type": "document",
        "notification_frequency": "always",
    }


## HARVEST JOBS
@pytest.fixture
def job_data_dcatus(fixtures_json) -> dict:
    return fixtures_json["job"][0]


@pytest.fixture
def job_data_dcatus_orm(job_data_dcatus: dict) -> HarvestJob:
    return HarvestJob(**job_data_dcatus)


@pytest.fixture
def job_data_dcatus_2(source_data_dcatus_2: dict) -> dict:
    return {
        "id": "392ac4b3-79a6-414b-a2b3-d6c607d3b8d4",
        "status": "new",
        "harvest_source_id": source_data_dcatus_2["id"],
    }


@pytest.fixture
def job_data_waf_csdgm(source_data_waf_csdgm: dict) -> dict:
    return {
        "id": "963cdc51-94d5-425d-a688-e0a57e0c5dd2",
        "status": "new",
        "harvest_source_id": source_data_waf_csdgm["id"],
    }


@pytest.fixture
def job_data_waf_iso19115_2(source_data_waf_iso19115_2: dict) -> dict:
    return {
        "id": "83c431e6-0f53-4471-8003-b6afc0541101",
        "status": "new",
        "harvest_source_id": source_data_waf_iso19115_2["id"],
    }


@pytest.fixture
def job_data_dcatus_invalid(source_data_dcatus_invalid: dict) -> dict:
    return {
        "id": "59df7ba5-102d-4ae3-abd6-01b7eb26a338",
        "status": "new",
        "harvest_source_id": source_data_dcatus_invalid["id"],
    }


@pytest.fixture
def job_data_dcatus_bad_url(source_data_dcatus_bad_url: dict) -> dict:
    return {
        "id": "707aee7b-bf72-4e07-a5fc-68980765b214",
        "status": "new",
        "harvest_source_id": source_data_dcatus_bad_url["id"],
    }


@pytest.fixture
def job_data_dcatus_non_federal(
    source_data_dcatus_single_record_non_federal: dict,
) -> dict:
    return {
        "id": "34dce1c4-dfab-4426-af11-21accfd0ef34",
        "status": "new",
        "harvest_source_id": source_data_dcatus_single_record_non_federal["id"],
    }


@pytest.fixture
def source_data_dcatus_invalid_records_job(
    source_data_dcatus_invalid_records: dict,
) -> dict:
    return {
        "id": "2b57046b-cfda-4a37-bf84-a4766a54a743",
        "status": "new",
        "harvest_source_id": source_data_dcatus_invalid_records["id"],
    }


## HARVEST JOB ERRORS
@pytest.fixture
def job_error_data(fixtures_json) -> dict:
    return fixtures_json["job_error"][0]


## HARVEST RECORDS
@pytest.fixture
def record_data_dcatus(fixtures_json) -> List[dict]:
    return fixtures_json["record"]


@pytest.fixture
def record_data_dcatus_2(job_data_dcatus_2):
    return [
        {
            "id": "72bae4b2-336e-49df-bc4c-410dc73dc316",
            "identifier": "test_identifier-2",
            "harvest_job_id": job_data_dcatus_2["id"],
            "harvest_source_id": job_data_dcatus_2["harvest_source_id"],
            "action": "create",
            "status": "error",
            "source_raw": "example data 2",
        }
    ]


## HARVEST RECORD ERRORS
@pytest.fixture
def record_error_data(fixtures_json) -> List[dict]:
    return fixtures_json["record_error"]


@pytest.fixture
def record_error_data_2(record_data_dcatus_2) -> dict:
    return [
        {
            "harvest_record_id": record_data_dcatus_2[0]["id"],
            "harvest_job_id": record_data_dcatus_2[0]["harvest_job_id"],
            "message": "record is invalid",
            "type": "ValidationException",
        }
    ]


@pytest.fixture
def interface_no_jobs(interface, organization_data, source_data_dcatus):
    interface.add_organization(organization_data)
    interface.add_harvest_source(source_data_dcatus)

    return interface


@pytest.fixture
def interface_with_fixture_json(
    interface_no_jobs,
    job_data_dcatus,
    job_error_data,
    record_data_dcatus,
    record_error_data,
):
    interface_no_jobs.add_harvest_job(job_data_dcatus)
    interface_no_jobs.add_harvest_job_error(job_error_data)
    for record in record_data_dcatus:
        interface_no_jobs.add_harvest_record(record)
    for error in record_error_data:
        interface_no_jobs.add_harvest_record_error(error)

    return interface_no_jobs


@pytest.fixture
def interface_with_multiple_sources(
    interface_with_fixture_json,
    source_data_dcatus_2,
    job_data_dcatus_2,
    record_data_dcatus_2,
    record_error_data_2,
):
    interface_with_fixture_json.add_harvest_source(source_data_dcatus_2)
    interface_with_fixture_json.add_harvest_job(job_data_dcatus_2)
    for record in record_data_dcatus_2:
        interface_with_fixture_json.add_harvest_record(record)
    for error in record_error_data_2:
        interface_with_fixture_json.add_harvest_record_error(error)

    return interface_with_fixture_json


@pytest.fixture
def interface_with_multiple_jobs(interface_no_jobs, source_data_dcatus):
    statuses = ["new", "in_progress", "complete", "error"]
    frequencies = ["daily", "monthly"]
    jobs = [
        {
            "status": status,
            "harvest_source_id": source_data_dcatus["id"],
            "date_created": create_future_date(frequency),
        }
        for status in statuses
        for frequency in frequencies
    ]
    jobs_2 = [
        {
            "status": status,
            "harvest_source_id": source_data_dcatus["id"],
        }
        for status in statuses
    ]

    for job in jobs + jobs_2:
        interface_no_jobs.add_harvest_job(job)

    return interface_no_jobs


@pytest.fixture
def latest_records(
    source_data_dcatus, source_data_dcatus_2, job_data_dcatus, job_data_dcatus_2
):
    return [
        {
            "identifier": "a",
            "date_created": "2024-01-01T00:00:00.001Z",
            "source_raw": "data",
            "status": "success",
            "action": "create",
            "harvest_source_id": source_data_dcatus["id"],
            "harvest_job_id": job_data_dcatus["id"],
        },
        {
            "identifier": "a",
            "date_created": "2024-03-01T00:00:00.001Z",
            "source_raw": "data_1",
            "status": "success",
            "action": "update",
            "harvest_source_id": source_data_dcatus["id"],
            "harvest_job_id": job_data_dcatus["id"],
        },
        {
            "identifier": "b",
            "date_created": "2024-03-01T00:00:00.001Z",
            "source_raw": "data_10",
            "status": "success",
            "action": "create",
            "harvest_source_id": source_data_dcatus["id"],
            "harvest_job_id": job_data_dcatus["id"],
        },
        {
            "identifier": "b",
            "date_created": "2022-05-01T00:00:00.001Z",
            "source_raw": "data_30",
            "status": "error",
            "action": "update",
            "harvest_source_id": source_data_dcatus["id"],
            "harvest_job_id": job_data_dcatus["id"],
        },
        {
            "identifier": "c",
            "date_created": "2024-05-01T00:00:00.001Z",
            "source_raw": "data_12",
            "status": "success",
            "action": "create",
            "harvest_source_id": source_data_dcatus["id"],
            "harvest_job_id": job_data_dcatus["id"],
        },
        {
            "identifier": "d",
            "date_created": "2024-05-01T00:00:00.001Z",
            "source_raw": "data_2",
            "status": "success",
            "action": "delete",
            "harvest_source_id": source_data_dcatus["id"],
            "harvest_job_id": job_data_dcatus["id"],
        },
        {
            "identifier": "d",
            "date_created": "2024-04-01T00:00:00.001Z",
            "source_raw": "data_5",
            "status": "success",
            "action": "create",
            "harvest_source_id": source_data_dcatus["id"],
            "harvest_job_id": job_data_dcatus["id"],
        },
        {
            "identifier": "e",
            "date_created": "2024-04-01T00:00:00.001Z",
            "source_raw": "data_123",
            "status": "success",
            "action": "create",
            "harvest_source_id": source_data_dcatus["id"],
            "harvest_job_id": job_data_dcatus["id"],
        },
        {
            "identifier": "e",
            "date_created": "2024-04-02T00:00:00.001Z",
            "source_raw": "data_123",
            "status": "success",
            "action": "delete",
            "harvest_source_id": source_data_dcatus["id"],
            "harvest_job_id": job_data_dcatus["id"],
        },
        {
            "identifier": "e",
            "date_created": "2024-04-03T00:00:00.001Z",
            "source_raw": "data_123",
            "status": "success",
            "action": "create",
            "harvest_source_id": source_data_dcatus["id"],
            "harvest_job_id": job_data_dcatus["id"],
        },
        {
            "identifier": "f",
            "date_created": "2024-04-03T00:00:00.001Z",
            "source_raw": "data_123",
            "status": "success",
            "action": "create",
            # different harvest source and job
            "harvest_source_id": source_data_dcatus_2["id"],
            "harvest_job_id": job_data_dcatus_2["id"],
        },
        {
            "identifier": "f",
            "date_created": "2024-04-04T00:00:00.001Z",
            "source_raw": "data_123456",
            "status": "success",
            "action": "update",
            "harvest_source_id": source_data_dcatus_2["id"],
            "harvest_job_id": job_data_dcatus_2["id"],
        },
    ]


@pytest.fixture
def internal_compare_data(job_data_dcatus: dict) -> dict:
    # ruff: noqa: E501
    return {
        "job_id": job_data_dcatus["id"],
        "harvest_source_id": job_data_dcatus["harvest_source_id"],
        "records": [
            {
                "contactPoint": {
                    "fn": "Harold W. Hild",
                    "hasEmail": "mailto:hhild@CFTC.GOV",
                },
                "describedBy": "https://www.cftc.gov/MarketReports/CommitmentsofTraders/ExplanatoryNotes/index.htm",
                "description": "COT reports provide a breakdown of each Tuesday's open interest for futures and options on futures market in which 20 or more traders hold positions equal to or above the reporting levels established by CFTC",
                "distribution": [
                    {
                        "accessURL": "https://www.cftc.gov/MarketReports/CommitmentsofTraders/index.htm"
                    }
                ],
                "modified": "R/P1W",
                "programCode": ["000:000"],
                "publisher": {
                    "name": "U.S. Commodity Futures Trading Commission",
                    "subOrganizationOf": {"name": "U.S. Government"},
                },
                "title": "Commitment of Traders",
                "accessLevel": "public",
                "bureauCode": ["339:00"],
                "identifier": "cftc-dc10",
                "keyword": ["commitment of traders", "cot", "open interest"],
            },
            {
                "accessLevel": "public",
                "bureauCode": ["339:00"],
                "contactPoint": {
                    "fn": "Harold W. Hild",
                    "hasEmail": "mailto:hhild@CFTC.GOV",
                },
                "describedBy": "https://www.cftc.gov/MarketReports/BankParticipationReports/ExplanatoryNotes/index.htm",
                "description": "The Bank Participation Report (BPR), developed by the Division of Market Oversight to provide the U.S. banking authorities and the Bank for International Settlements (BIS, located in Basel, Switzerland) aggregate large-trader positions of banks participating in various financial and non-financial commodity futures.",
                "distribution": [
                    {
                        "accessURL": "https://www.cftc.gov/MarketReports/BankParticipationReports/index.htm"
                    }
                ],
                "identifier": "cftc-dc2",
                "keyword": ["bank participation report", "bpr", "banking", "new value"],
                "modified": "R/P1M",
                "programCode": ["000:000"],
                "publisher": {
                    "name": "U.S. Commodity Futures Trading Commission",
                    "subOrganizationOf": {"name": "U.S. Government"},
                },
                "title": "Bank Participation Reports",
            },
        ],
    }


@pytest.fixture
def single_internal_record(internal_compare_data):
    record = internal_compare_data["records"][0]
    return {
        "identifier": record["identifier"],
        "harvest_job_id": internal_compare_data["job_id"],
        "harvest_source_id": internal_compare_data["harvest_source_id"],
        "source_hash": dataset_to_hash(sort_dataset(record)),
        "status": "success",
        "action": "create",
    }


@pytest.fixture
def dhl_cf_task_data() -> dict:
    return {
        "app_guuid": "f4ab7f86-bee0-44fd-8806-1dca7f8e215a",
        "task_id": "cf_task_integration",
        "command": "/usr/bin/sleep 60",
    }


@pytest.fixture
def iso19115_2_transform() -> dict:
    return {
        "@type": "dcat:Dataset",
        "title": "Bringing Wetlands to Market: Expanding Blue Carbon Implementation - NERRS/NSC(NERRS Science Collaborative)",
        "description": "Blue carbon storage \u2013 carbon sequestration in coastal wetlands \u2013 can help coastal managers and policymakers achieve broader wetlands management, restoration, and conservation goals, in part by securing payment for carbon credits. Despite considerable interest in bringing wetland restoration projects to market, the transaction costs related to quantifying greenhouse gas fluxes and carbon storage in restored marsh has been a significant limiting factor to realizing these projects. The Waquoit Bay National Estuarine Research Reserve has been at the forefront of blue carbon research and end user engagement. Building on the efforts of a previous project, Bringing Wetlands to Market in Massachusetts, this project developed a verified and generalized model that can be used across New England and the mid-Atlantic East Coast to assess and predict greenhouse gas fluxes and potential wetland carbon across a wide\nenvironmental gradient using a small set of readily available data. Using this model, the project conducted a first-of-its-kind market feasibility assessment for the Herring River Restoration Project, one of the largest potential wetland restoration projects in New England. The project team developed targeted tools and education programs for coastal managers, decision makers, and teachers. These efforts have built an understanding of blue carbon and the capacity to integrate blue carbon considerations into restoration and management decisions.",
        "keyword": [
            "EARTH SCIENCE > BIOSPHERE > ECOSYSTEMS > MARINE ECOSYSTEMS > COASTAL",
            "EARTH SCIENCE > HUMAN DIMENSIONS > ENVIRONMENTAL GOVERNANCE/MANAGEMENT",
            "EARTH SCIENCE > LAND SURFACE > LANDSCAPE > RECLAMATION/REVEGETATION/RESTORATION",
            "EARTH SCIENCE > BIOSPHERE > AQUATIC ECOSYSTEMS > WETLANDS > ESTUARINE WETLANDS",
            "blue carbon",
            "carbon sequestration",
            "coastal wetlands",
            "Waquoit Bay NERR, MA",
            "DOC/NOAA/NOS/OCM > Office of Coastal Management, National Ocean Service, NOAA, U.S. Department of Commerce",
            "NERRS",
        ],
        "contactPoint": {"@type": "vcard:Contact", "fn": "", "hasEmail": ""},
        "identifier": "gov.noaa.nmfs.inport:47598",
        "accessLevel": "non-public",
        "bureauCode": [],
        "programCode": [],
        "distribution": [],
        "license": "https://creativecommons.org/publicdomain/zero/1.0/",
        "rights": "otherRestrictions, unclassified",
        "spatial": "-70.482,41.544,-70.555,41.64",
        "temporal": "2015-09-01T00:00:00+00:00/2019-09-01T00:00:00+00:00",
        "language": [],
        "theme": "",
        "references": "https://www.fisheries.noaa.gov/inportserve/waf/noaa/nos/ocm/dmp/pdf/47598.pdf",
        "landingPage": "https://www.fisheries.noaa.gov/inport/item/47598",
        "primaryITInvestmentUII": "gov.noaa.nmfs.inport:47598",
    }


@pytest.fixture
def iso19115_1_transform() -> dict:
    return {
        "@type": "dcat:Dataset",
        "title": "Demographics for US Census Tracts - 2012 (American Community Survey 2008-2012 Derived Summary Tables)",
        "description": "This map service displays data derived from the 2008-2012 American Community Survey (ACS). Values derived from the ACS and used for this map service include: Total Population, Population Density (per square mile), Percent Minority, Percent Below Poverty Level, Percent Age (less than 5, less than 18, and greater than 64), Percent Housing Units Built Before 1950, Percent (population) 25 years and over (with less than a High School Degree and with a High School Degree), Percent Linguistically Isolated Households, Population of American Indians and Alaskan Natives, Population of American Indians and Alaskan Natives Below Poverty Level, and Percent Low Income Population (Less Than 2X Poverty Level). This dataset was produced by the US EPA to support research and online mapping activities related to EnviroAtlas. EnviroAtlas (https://www.epa.gov/enviroatlas) allows the user to interact with a web-based, easy-to-use, mapping application to view and analyze multiple ecosystem services for the contiguous United States.",
        "keyword": [
            "Human",
            "Human",
            "Alabama",
            "Alaska",
            "American Samoa",
            "Arizona",
            "Arkansas",
            "California",
            "Canada",
            "Colorado",
            "Connecticut",
            "Delaware",
            "Florida",
            "Georgia",
            "Hawaii",
            "Idaho",
            "Illinois",
            "Indiana",
            "Iowa",
            "Kansas",
            "Kentucky",
            "Louisiana",
            "Maine",
            "Maryland",
            "Massachusetts",
            "Mexico",
            "Michigan",
            "Minnesota",
            "Mississippi",
            "Missouri",
            "Montana",
            "Nebraska",
            "Nevada",
            "New Hampshire",
            "New Jersey",
            "New Mexico",
            "New York",
            "North Carolina",
            "North Dakota",
            "Ohio",
            "Oklahoma",
            "Oregon",
            "Pennsylvania",
            "Rhode Island",
            "South Carolina",
            "South Dakota",
            "Tennessee",
            "Texas",
            "United States",
            "Utah",
            "Vermont",
            "Virginia",
            "Washington",
            "Washington DC",
            "West Virginia",
            "Wisconsin",
            "Wyoming",
        ],
        "publisher": {
            "@type": "org:Organization",
            "name": "U.S. EPA Office of Environmental Information (OEI) - Office of Information Analysis and Access (OIAA)",
        },
        "contactPoint": {
            "@type": "vcard:Contact",
            "fn": "U.S. Environmental Protection Agency, Office of Research and Development-Sustainable and Healthy Communities Research Program, EnviroAtlas",
            "hasEmail": "EnviroAtlas@epa.gov",
        },
        "identifier": "{4c6928d8-6ac2-4909-8b3d-a29e2805ce2d}",
        "accessLevel": "non-public",
        "bureauCode": [],
        "programCode": [],
        "distribution": [],
        "license": "https://creativecommons.org/publicdomain/zero/1.0/",
        "rights": "otherRestrictions, PUBLIC",
        "spatial": "-12.68151645,6.65223303,-138.21454852,61.7110157",
        "temporal": "2008-01-01T00:00:00+00:00/2012-01-01T00:00:00+00:00",
        "issued": "2017-05-23T00:00:00.000+00:00",
        "language": [],
        "theme": "",
        "references": "",
        "primaryITInvestmentUII": "{4c6928d8-6ac2-4909-8b3d-a29e2805ce2d}",
    }

<<<<<<< HEAD

@pytest.fixture
def named_location_us():
    return (
        '{"type":"MultiPolygon","coordinates":[[[[-124.733253,24.544245],[-124.733253,49.388611],'
        "[-66.954811,49.388611],[-66.954811,24.544245],[-124.733253,24.544245]]]]}"
    )


@pytest.fixture
def named_location_stoneham():
    return (
        '{"type":"MultiPolygon","coordinates":[[[[-71.1192,42.444],[-71.1192,42.5022],'
        "[-71.0749,42.5022],[-71.0749,42.444],[-71.1192,42.444]]]]}"
    )


@pytest.fixture
def invalid_envelope_geojson():
    return '{"type": "envelope", "coordinates": [[-81.0563, 34.9991], [-80.6033, 35.4024]]}'
=======
@pytest.fixture
def mock_requests_get_ms_iis_waf(monkeypatch):
    """Fixture to mock requests.get with ms-iis-waf HTML content"""
    import requests

    
    def mock_get(url, *args, **kwargs):
        """Mock function to return a predefined HTML response"""
        mock_response = Mock()
        mock_response.status_code = 200

        # Read mock HTML content from file
        file_path = Path(__file__).parent / "waf-html-examples/ms-iis-waf.html"
        with open(file_path, "r", encoding="utf-8") as file:
            mock_response.text = file.read()
        
        # Set UTF-8 content
        mock_response.content = mock_response.text.encode('utf-8')

        return mock_response

    # Apply the patch using monkeypatch
    monkeypatch.setattr(requests, "get", mock_get)
>>>>>>> a4622315
<|MERGE_RESOLUTION|>--- conflicted
+++ resolved
@@ -777,8 +777,7 @@
         "primaryITInvestmentUII": "{4c6928d8-6ac2-4909-8b3d-a29e2805ce2d}",
     }
 
-<<<<<<< HEAD
-
+  
 @pytest.fixture
 def named_location_us():
     return (
@@ -798,7 +797,8 @@
 @pytest.fixture
 def invalid_envelope_geojson():
     return '{"type": "envelope", "coordinates": [[-81.0563, 34.9991], [-80.6033, 35.4024]]}'
-=======
+
+  
 @pytest.fixture
 def mock_requests_get_ms_iis_waf(monkeypatch):
     """Fixture to mock requests.get with ms-iis-waf HTML content"""
@@ -821,5 +821,4 @@
         return mock_response
 
     # Apply the patch using monkeypatch
-    monkeypatch.setattr(requests, "get", mock_get)
->>>>>>> a4622315
+    monkeypatch.setattr(requests, "get", mock_get)